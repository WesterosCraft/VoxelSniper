--- conflicted
+++ resolved
@@ -1,1343 +1,1333 @@
-package com.thevoxelbox.voxelsniper;
-
-import com.google.common.base.Joiner;
-import com.thevoxelbox.voxelsniper.brush.Brush;
-import com.thevoxelbox.voxelsniper.brush.IBrush;
-import com.thevoxelbox.voxelsniper.brush.Sneak;
-import com.thevoxelbox.voxelsniper.brush.SnipeBrush;
-import com.thevoxelbox.voxelsniper.brush.perform.Performer;
-import com.thevoxelbox.voxelsniper.brush.tool.BrushTool;
-import com.thevoxelbox.voxelsniper.brush.tool.SneakBrushTool;
-import com.thevoxelbox.voxelsniper.event.SniperBrushChangedEvent;
-import com.thevoxelbox.voxelsniper.event.SniperBrushSizeChangedEvent;
-import com.thevoxelbox.voxelsniper.event.SniperMaterialChangedEvent;
-import com.thevoxelbox.voxelsniper.event.SniperReplaceMaterialChangedEvent;
-import org.bukkit.Bukkit;
-import org.bukkit.ChatColor;
-import org.bukkit.Material;
-import org.bukkit.block.Block;
-import org.bukkit.block.BlockFace;
-import org.bukkit.entity.Player;
-import org.bukkit.event.block.Action;
-import org.bukkit.material.MaterialData;
-
-import java.io.File;
-import java.io.PrintWriter;
-import java.util.EnumMap;
-import java.util.HashMap;
-import java.util.Iterator;
-import java.util.LinkedList;
-import java.util.Map;
-import java.util.Scanner;
-import java.util.logging.Level;
-
-/**
- * @author Piotr
- */
-public class Sniper
-{
-    private static final int SAVE_ARRAY_SIZE = 8;
-    private static final int SAVE_ARRAY_RANGE = 7;
-    private static final int SAVE_ARRAY_REPLACE_DATA_VALUE = 6;
-    private static final int SAVE_ARRAY_CENTROID = 5;
-    private static final int SAVE_ARRAY_VOXEL_HEIGHT = 4;
-    private static final int SAVE_ARRAY_BRUSH_SIZE = 3;
-    private static final int SAVE_ARRAY_DATA_VALUE = 2;
-    private static final int SAVE_ARRAY_REPLACE_VOXEL_ID = 1;
-    private static final int SAVE_ARRAY_VOXEL_ID = 0;
-    private static int undoCacheSize = 20;
-    private final LinkedList<Undo> undoList = new LinkedList<Undo>();
-    private final EnumMap<Material, BrushTool> brushTools = new EnumMap<Material, BrushTool>(Material.class);
-    private final HashMap<Integer, IBrush> brushPresets = new HashMap<Integer, IBrush>();
-    private final HashMap<Integer, int[]> brushPresetsParams = new HashMap<Integer, int[]>();
-    private final HashMap<String, IBrush> brushPresetsS = new HashMap<String, IBrush>();
-    private final HashMap<String, int[]> brushPresetsParamsS = new HashMap<String, int[]>();
-    private IBrush readingBrush;
-    private String readingString;
-    private Player player;
-    private SnipeData data = new SnipeData(this);
-    private Message voxelMessage;
-    private boolean lightning = false;
-    private boolean enabled = true;
-    /**
-     * If false, will suppress many types of common, spammy vmessages.
-     */
-    private boolean printout = true;
-    private boolean distRestrict = false;
-    private double range = 5.0d;
-    private Map<String, IBrush> myBrushes;
-    private IBrush current = new SnipeBrush();
-    private IBrush previous = new SnipeBrush();
-    private IBrush twoBack = new SnipeBrush();
-    private IBrush sneak = new Sneak();
-    private Integer group;
-
-    /**
-     * Default constructor.
-     */
-    public Sniper()
-    {
-        this.myBrushes = Brushes.getNewSniperBrushInstances();
-
-        this.voxelMessage = new Message(this.data);
-        this.data.setVoxelMessage(this.voxelMessage);
-
-        final int[] currentP = new int[Sniper.SAVE_ARRAY_SIZE];
-        currentP[Sniper.SAVE_ARRAY_VOXEL_ID] = 0;
-        currentP[Sniper.SAVE_ARRAY_REPLACE_VOXEL_ID] = 0;
-        currentP[Sniper.SAVE_ARRAY_DATA_VALUE] = 0;
-        currentP[Sniper.SAVE_ARRAY_BRUSH_SIZE] = 3;
-        currentP[Sniper.SAVE_ARRAY_VOXEL_HEIGHT] = 1;
-        currentP[Sniper.SAVE_ARRAY_CENTROID] = 0;
-        this.brushPresetsParamsS.put("current@", currentP);
-        this.brushPresetsParamsS.put("previous@", currentP);
-        this.brushPresetsParamsS.put("twoBack@", currentP);
-        this.brushPresetsS.put("current@", this.myBrushes.get("s"));
-        this.brushPresetsS.put("previous@", this.myBrushes.get("s"));
-        this.brushPresetsS.put("twoBack@", this.myBrushes.get("s"));
-    }
-
-    /**
-     * @return int
-     */
-    public static int getUndoCacheSize()
-    {
-        return Sniper.undoCacheSize;
-    }
-
-    /**
-     * @param undoChacheSize
-     */
-    public static void setUndoCacheSize(final int undoChacheSize)
-    {
-        Sniper.undoCacheSize = undoChacheSize;
-    }
-
-    /**
-     * Check if Sniper currently is processing snipes.
-     *
-     * @return true if enabled, false otherwise.
-     */
-    public boolean isEnabled()
-    {
-        return enabled;
-    }
-
-    /**
-     * Set if Sniper currently is processing snipes.
-     *
-     * @param enabled true for enabling snipe processing.
-     */
-    public void setEnabled(boolean enabled)
-    {
-        this.enabled = enabled;
-    }
-
-    /**
-     *
-     */
-    public final void addBrushTool()
-    {
-        if (this.brushTools.containsKey(this.player.getItemInHand().getType()))
-        {
-            this.player.sendMessage(ChatColor.DARK_GREEN + "That brush tool already exists!");
-        }
-        else
-        {
-            this.brushTools.put(this.player.getItemInHand().getType(), new BrushTool(this));
-            this.player.sendMessage(ChatColor.GOLD + "Brush tool has been added.");
-        }
-    }
-
-    /**
-     * @param arrow
-     */
-    public final void addBrushTool(final boolean arrow)
-    {
-        if (this.brushTools.containsKey(this.player.getItemInHand().getType()))
-        {
-            this.player.sendMessage(ChatColor.DARK_GREEN + "That brush tool already exists!");
-        }
-        else
-        {
-            this.brushTools.put(this.player.getItemInHand().getType(), new SneakBrushTool(this, arrow));
-            this.player.sendMessage(ChatColor.GOLD + "Brush tool has been added.");
-        }
-    }
-
-    /**
-     * @param i
-     */
-    public final void addVoxelToList(final int[] i)
-    {
-        if (this.brushTools.containsKey(this.player.getItemInHand().getType()))
-        {
-            final BrushTool brushTool = this.brushTools.get(this.player.getItemInHand().getType());
-            brushTool.data.getVoxelList().add(i);
-            brushTool.data.getVoxelMessage().voxelList();
-        }
-        else
-        {
-            this.data.getVoxelList().add(i);
-            this.voxelMessage.voxelList();
-        }
-    }
-
-    /**
-     *
-     */
-    public final void clearVoxelList()
-    {
-        if (this.brushTools.containsKey(this.player.getItemInHand().getType()))
-        {
-            final BrushTool brushTool = this.brushTools.get(this.player.getItemInHand().getType());
-            brushTool.data.getVoxelList().clear();
-            brushTool.data.getVoxelMessage().voxelList();
-        }
-        else
-        {
-            this.data.getVoxelList().clear();
-            this.voxelMessage.voxelList();
-        }
-    }
-
-    /**
-     *
-     */
-    public final void doUndo()
-    {
-        this.doUndo(1);
-    }
-
-    /**
-     * @param num
-     */
-    public final void doUndo(final int num)
-    {
-        int sum = 0;
-        if (this.undoList.isEmpty())
-        {
-            this.player.sendMessage(ChatColor.GREEN + "There's nothing to undo.");
-        }
-        else
-        {
-            for (int x = 0; x < num; x++)
-            {
-                final Undo undo = this.undoList.pollLast();
-                if (undo != null)
-                {
-                    undo.undo();
-                    sum += undo.getSize();
-                }
-                else
-                {
-                    break;
-                }
-            }
-            this.player.sendMessage(ChatColor.GREEN + "Undo successful:  " + ChatColor.RED + sum + ChatColor.GREEN + " blocks have been replaced.");
-        }
-    }
-
-    /**
-     * Writes parameters to the current key in the {@link HashMap}.
-     */
-    public final void fillCurrent()
-    {
-        final int[] currentP = new int[Sniper.SAVE_ARRAY_SIZE];
-        currentP[Sniper.SAVE_ARRAY_VOXEL_ID] = this.data.getVoxelId();
-        currentP[Sniper.SAVE_ARRAY_REPLACE_VOXEL_ID] = this.data.getReplaceId();
-        currentP[Sniper.SAVE_ARRAY_DATA_VALUE] = this.data.getData();
-        currentP[Sniper.SAVE_ARRAY_BRUSH_SIZE] = this.data.getBrushSize();
-        currentP[Sniper.SAVE_ARRAY_VOXEL_HEIGHT] = this.data.getVoxelHeight();
-        currentP[Sniper.SAVE_ARRAY_CENTROID] = this.data.getcCen();
-        currentP[Sniper.SAVE_ARRAY_REPLACE_DATA_VALUE] = this.data.getReplaceData();
-        currentP[Sniper.SAVE_ARRAY_RANGE] = (int) this.range;
-        this.brushPresetsParamsS.put("current@", currentP);
-    }
-
-    /**
-     * Writes parameters of the last brush you were working with to the previous key in the {@link HashMap}.
-     */
-    public final void fillPrevious()
-    {
-        final int[] currentP = new int[Sniper.SAVE_ARRAY_SIZE];
-        currentP[Sniper.SAVE_ARRAY_VOXEL_ID] = this.data.getVoxelId();
-        currentP[Sniper.SAVE_ARRAY_REPLACE_VOXEL_ID] = this.data.getReplaceId();
-        currentP[Sniper.SAVE_ARRAY_DATA_VALUE] = this.data.getData();
-        currentP[Sniper.SAVE_ARRAY_BRUSH_SIZE] = this.data.getBrushSize();
-        currentP[Sniper.SAVE_ARRAY_VOXEL_HEIGHT] = this.data.getVoxelHeight();
-        currentP[Sniper.SAVE_ARRAY_CENTROID] = this.data.getcCen();
-        currentP[Sniper.SAVE_ARRAY_REPLACE_DATA_VALUE] = this.data.getReplaceData();
-        currentP[Sniper.SAVE_ARRAY_RANGE] = (int) this.range;
-        this.brushPresetsParamsS.put("previous@", currentP);
-    }
-
-    public HashMap<Integer, IBrush> getBrushPresets()
-    {
-        return this.brushPresets;
-    }
-
-    public HashMap<Integer, int[]> getBrushPresetsParams()
-    {
-        return this.brushPresetsParams;
-    }
-
-    public HashMap<String, int[]> getBrushPresetsParamsS()
-    {
-        return this.brushPresetsParamsS;
-    }
-
-    public HashMap<String, IBrush> getBrushPresetsS()
-    {
-        return this.brushPresetsS;
-    }
-
-    public EnumMap<Material, BrushTool> getBrushTools()
-    {
-        return this.brushTools;
-    }
-
-    public IBrush getCurrent()
-    {
-        return this.getLocalCurrent();
-    }
-
-    public void setCurrent(final Brush current)
-    {
-        this.setLocalCurrent(current);
-    }
-
-    public SnipeData getData()
-    {
-        Material itemInHand = this.player.getItemInHand().getType();
-        if (this.brushTools.containsKey(itemInHand))
-        {
-            return brushTools.get(itemInHand).data;
-        }
-        else
-        {
-            return this.data;
-        }
-    }
-
-    /**
-     * @param dat
-     */
-    public final void setData(final byte dat)
-    {
-        if (this.brushTools.containsKey(this.player.getItemInHand().getType()))
-        {
-            final BrushTool brushTool = this.brushTools.get(this.player.getItemInHand().getType());
-            SniperMaterialChangedEvent event = new SniperMaterialChangedEvent(this, new MaterialData(brushTool.data.getVoxelId(), brushTool.data.getData()), new MaterialData(brushTool.data.getVoxelId(), dat));
-            brushTool.data.setData(dat);
-            Bukkit.getPluginManager().callEvent(event);
-            brushTool.data.getVoxelMessage().data();
-        }
-        else
-        {
-            SniperMaterialChangedEvent event = new SniperMaterialChangedEvent(this, new MaterialData(data.getVoxelId(), data.getData()), new MaterialData(data.getVoxelId(), dat));
-            this.data.setData(dat);
-            Bukkit.getPluginManager().callEvent(event);
-            this.voxelMessage.data();
-        }
-    }
-
-    public void setData(final SnipeData data)
-    {
-        this.data = data;
-    }
-
-    public Integer getGroup()
-    {
-        return this.group;
-    }
-
-    public void setGroup(final Integer group)
-    {
-        this.group = group;
-    }
-
-    public Map<String, IBrush> getMyBrushes()
-    {
-        return this.myBrushes;
-    }
-
-    public void setMyBrushes(final Map<String, IBrush> myBrushes)
-    {
-        this.myBrushes = myBrushes;
-    }
-
-    public Player getPlayer()
-    {
-        return this.player;
-    }
-
-    public void setPlayer(final Player player)
-    {
-        this.player = player;
-    }
-
-    public IBrush getPrevious()
-    {
-        return this.previous;
-    }
-
-    public void setPrevious(final Brush previous)
-    {
-        this.previous = previous;
-    }
-
-    public double getRange()
-    {
-        return this.range;
-    }
-
-    /**
-     * @param rng
-     */
-    public void setRange(final double rng)
-    {
-        if (rng > -1)
-        {
-            this.range = rng;
-            this.distRestrict = true;
-            this.voxelMessage.toggleRange();
-        }
-        else
-        {
-            this.distRestrict = !this.distRestrict;
-            this.voxelMessage.toggleRange();
-        }
-    }
-
-    public IBrush getReadingBrush()
-    {
-        return this.readingBrush;
-    }
-
-    public void setReadingBrush(final Brush readingBrush)
-    {
-        this.readingBrush = readingBrush;
-    }
-
-    public String getReadingString()
-    {
-        return this.readingString;
-    }
-
-    public void setReadingString(final String readingString)
-    {
-        this.readingString = readingString;
-    }
-
-    public IBrush getSneak()
-    {
-        return this.sneak;
-    }
-
-    public void setSneak(final IBrush sneak)
-    {
-        this.sneak = sneak;
-    }
-
-    public IBrush getTwoBack()
-    {
-        return this.twoBack;
-    }
-
-    public void setTwoBack(final Brush twoBack)
-    {
-        this.twoBack = twoBack;
-    }
-
-    public LinkedList<Undo> getUndoList()
-    {
-        return this.undoList;
-    }
-
-    public Message getVoxelMessage()
-    {
-        return this.voxelMessage;
-    }
-
-    public void setVoxelMessage(final Message voxelMessage)
-    {
-        this.voxelMessage = voxelMessage;
-    }
-
-    /**
-     *
-     */
-    public final void info()
-    {
-        if (this.brushTools.containsKey(this.player.getItemInHand().getType()))
-        {
-            final BrushTool brushTool = this.brushTools.get(this.player.getItemInHand().getType());
-            brushTool.info();
-        }
-        else
-        {
-            this.getLocalCurrent().info(this.voxelMessage);
-            if (this.getLocalCurrent() instanceof Performer)
-            {
-                ((Performer) this.getLocalCurrent()).showInfo(this.voxelMessage);
-            }
-        }
-    }
-
-    public boolean isDistRestrict()
-    {
-        return this.distRestrict;
-    }
-
-    public void setDistRestrict(final boolean distRestrict)
-    {
-        this.distRestrict = distRestrict;
-    }
-
-    public boolean isLightning()
-    {
-        return this.lightning;
-    }
-
-    public void setLightning(final boolean lightning)
-    {
-        this.lightning = lightning;
-    }
-
-    public boolean isPrintout()
-    {
-        return this.printout;
-    }
-
-    public void setPrintout(final boolean printout)
-    {
-        this.printout = printout;
-    }
-
-    /**
-     *
-     */
-    public final void loadAllPresets()
-    {
-        try
-        {
-            final File file = new File("plugins/VoxelSniper/presetsBySniper/" + this.player.getName() + ".txt");
-            if (file.exists())
-            {
-                final Scanner scanner = new Scanner(file);
-                final int[] presetsHolder = new int[Sniper.SAVE_ARRAY_SIZE];
-                while (scanner.hasNext())
-                {
-                    try
-                    {
-                        this.readingString = scanner.nextLine();
-                        final int key = Integer.parseInt(this.readingString);
-                        this.readingBrush = this.myBrushes.get(scanner.nextLine());
-                        this.brushPresets.put(key, this.readingBrush);
-                        presetsHolder[Sniper.SAVE_ARRAY_VOXEL_ID] = Integer.parseInt(scanner.nextLine());
-                        presetsHolder[Sniper.SAVE_ARRAY_REPLACE_VOXEL_ID] = Integer.parseInt(scanner.nextLine());
-                        presetsHolder[Sniper.SAVE_ARRAY_DATA_VALUE] = Byte.parseByte(scanner.nextLine());
-                        presetsHolder[Sniper.SAVE_ARRAY_BRUSH_SIZE] = Integer.parseInt(scanner.nextLine());
-                        presetsHolder[Sniper.SAVE_ARRAY_VOXEL_HEIGHT] = Integer.parseInt(scanner.nextLine());
-                        presetsHolder[Sniper.SAVE_ARRAY_CENTROID] = Integer.parseInt(scanner.nextLine());
-                        presetsHolder[Sniper.SAVE_ARRAY_REPLACE_DATA_VALUE] = Byte.parseByte(scanner.nextLine());
-                        presetsHolder[Sniper.SAVE_ARRAY_RANGE] = Integer.parseInt(scanner.nextLine());
-                        this.brushPresetsParams.put(key, presetsHolder);
-                    }
-                    catch (final NumberFormatException exception)
-                    {
-                        boolean first = true;
-                        while (scanner.hasNext())
-                        {
-                            String keyS;
-                            if (first)
-                            {
-                                keyS = this.readingString;
-                                first = false;
-                            }
-                            else
-                            {
-                                keyS = scanner.nextLine();
-                            }
-                            this.readingBrush = this.myBrushes.get(scanner.nextLine());
-                            this.brushPresetsS.put(keyS, this.readingBrush);
-                            presetsHolder[Sniper.SAVE_ARRAY_VOXEL_ID] = Integer.parseInt(scanner.nextLine());
-                            presetsHolder[Sniper.SAVE_ARRAY_REPLACE_VOXEL_ID] = Integer.parseInt(scanner.nextLine());
-                            presetsHolder[Sniper.SAVE_ARRAY_DATA_VALUE] = Byte.parseByte(scanner.nextLine());
-                            presetsHolder[Sniper.SAVE_ARRAY_BRUSH_SIZE] = Integer.parseInt(scanner.nextLine());
-                            presetsHolder[Sniper.SAVE_ARRAY_VOXEL_HEIGHT] = Integer.parseInt(scanner.nextLine());
-                            presetsHolder[Sniper.SAVE_ARRAY_CENTROID] = Integer.parseInt(scanner.nextLine());
-                            presetsHolder[Sniper.SAVE_ARRAY_REPLACE_DATA_VALUE] = Byte.parseByte(scanner.nextLine());
-                            presetsHolder[Sniper.SAVE_ARRAY_RANGE] = Integer.parseInt(scanner.nextLine());
-                            this.brushPresetsParamsS.put(keyS, presetsHolder);
-                        }
-                    }
-                }
-                scanner.close();
-            }
-        }
-        catch (final Exception exception)
-        {
-            exception.printStackTrace();
-        }
-    }
-
-    /**
-     * @param slot
-     */
-    public final void loadPreset(final int slot)
-    {
-        try
-        {
-            final int[] parameterArray = this.brushPresetsParams.get(slot);
-
-            final IBrush temp = this.brushPresets.get(slot);
-            if (temp != this.getLocalCurrent())
-            {
-                this.twoBack = this.previous;
-                this.previous = this.getLocalCurrent();
-                this.setLocalCurrent(temp);
-            }
-            this.fillPrevious();
-            this.data.setVoxelId(parameterArray[Sniper.SAVE_ARRAY_VOXEL_ID]);
-            this.data.setReplaceId(parameterArray[Sniper.SAVE_ARRAY_REPLACE_VOXEL_ID]);
-            this.data.setData((byte) parameterArray[Sniper.SAVE_ARRAY_DATA_VALUE]);
-            this.data.setBrushSize(parameterArray[Sniper.SAVE_ARRAY_BRUSH_SIZE]);
-            this.data.setVoxelHeight(parameterArray[Sniper.SAVE_ARRAY_VOXEL_HEIGHT]);
-            this.data.setcCen(parameterArray[Sniper.SAVE_ARRAY_CENTROID]);
-            this.data.setReplaceData((byte) parameterArray[Sniper.SAVE_ARRAY_REPLACE_DATA_VALUE]);
-            this.range = parameterArray[Sniper.SAVE_ARRAY_RANGE];
-            this.setPerformer(new String[]{"", "m"});
-
-            this.player.sendMessage("Preset loaded.");
-        }
-        catch (final Exception exception)
-        {
-            this.player.sendMessage(ChatColor.RED + "Preset is empty. Cannot load.");
-            exception.printStackTrace();
-        }
-    }
-
-    /**
-     * @param slot
-     */
-    public final void loadPreset(final String slot)
-    {
-        try
-        {
-            final int[] parameterArray = this.brushPresetsParamsS.get(slot);
-
-            final IBrush temp = this.brushPresetsS.get(slot);
-            if (temp != this.getLocalCurrent())
-            {
-                this.twoBack = this.previous;
-                this.previous = this.getLocalCurrent();
-                this.setLocalCurrent(temp);
-            }
-            this.fillPrevious();
-            this.data.setVoxelId(parameterArray[Sniper.SAVE_ARRAY_VOXEL_ID]);
-            this.data.setReplaceId(parameterArray[Sniper.SAVE_ARRAY_REPLACE_VOXEL_ID]);
-            this.data.setData((byte) parameterArray[Sniper.SAVE_ARRAY_DATA_VALUE]);
-            this.data.setBrushSize(parameterArray[Sniper.SAVE_ARRAY_BRUSH_SIZE]);
-            this.data.setVoxelHeight(parameterArray[Sniper.SAVE_ARRAY_VOXEL_HEIGHT]);
-            this.data.setcCen(parameterArray[Sniper.SAVE_ARRAY_CENTROID]);
-            this.data.setReplaceData((byte) parameterArray[Sniper.SAVE_ARRAY_REPLACE_DATA_VALUE]);
-            this.range = parameterArray[Sniper.SAVE_ARRAY_RANGE];
-            this.setPerformer(new String[]{"", "m"});
-
-            this.player.sendMessage("Preset loaded.");
-        }
-        catch (final Exception exception)
-        {
-            this.player.sendMessage(ChatColor.RED + "Preset is empty. Cannot load.");
-            exception.printStackTrace();
-        }
-    }
-
-    /**
-     *
-     */
-    public final void previousBrush()
-    {
-        final IBrush temp = this.getLocalCurrent();
-        this.setLocalCurrent(this.previous);
-        this.previous = temp;
-
-        this.fillCurrent();
-        this.readPrevious();
-        this.brushPresetsParamsS.put("previous@", this.brushPresetsParamsS.get("current@"));
-        this.fillCurrent();
-        this.info();
-    }
-
-    /**
-     *
-     */
-    public final void printBrushes()
-    {
-        player.sendMessage("Available brushes:");
-        StringBuilder resultBuilder = new StringBuilder();
-        resultBuilder.append(ChatColor.BLUE);
-        Joiner joiner = Joiner.on(ChatColor.GREEN + " | " + ChatColor.BLUE).skipNulls();
-        resultBuilder.append(joiner.join(myBrushes.keySet()));
-        this.player.sendMessage(resultBuilder.toString());
-    }
-
-    /**
-     *
-     */
-    public final void removeBrushTool()
-    {
-        if (this.brushTools.containsKey(this.player.getItemInHand().getType()))
-        {
-            this.brushTools.remove(this.player.getItemInHand().getType());
-            this.player.sendMessage(ChatColor.GOLD + "Brush tool has been removed.");
-        }
-        else
-        {
-            this.player.sendMessage(ChatColor.DARK_GREEN + "That brush tool doesn't exist!");
-        }
-    }
-
-    /**
-     * @param i
-     */
-    public final void removeVoxelFromList(final int[] i)
-    {
-        if (this.brushTools.containsKey(this.player.getItemInHand().getType()))
-        {
-            final BrushTool brushTool = this.brushTools.get(this.player.getItemInHand().getType());
-            brushTool.data.getVoxelList().removeValue(i);
-            brushTool.data.getVoxelMessage().voxelList();
-        }
-        else
-        {
-            this.data.getVoxelList().removeValue(i);
-            this.voxelMessage.voxelList();
-        }
-    }
-
-    /**
-     *
-     */
-    public final void reset()
-    {
-        if (this instanceof LiteSniper)
-        {
-            this.myBrushes = Brushes.getNewLiteSniperBrushInstances();
-        }
-        else
-        {
-            this.myBrushes = Brushes.getNewSniperBrushInstances();
-        }
-
-        if (this.brushTools.containsKey(this.player.getItemInHand().getType()))
-        {
-            final BrushTool brushTool = this.brushTools.get(this.player.getItemInHand().getType());
-            brushTool.setBrush(new SnipeBrush());
-            brushTool.data.reset();
-        }
-        else
-        {
-            this.setLocalCurrent(new SnipeBrush());
-            this.fillPrevious();
-            this.data.reset();
-            this.range = 1;
-            this.distRestrict = false;
-
-        }
-        this.fillCurrent();
-    }
-
-    /**
-     *
-     */
-    public final void saveAllPresets()
-    {
-        final String location = "plugins/VoxelSniper/presetsBySniper/" + this.player.getName() + ".txt";
-        final File file = new File(location);
-
-        file.getParentFile().mkdirs();
-        PrintWriter writer;
-        try
-        {
-            writer = new PrintWriter(location);
-            int[] presetsHolder = new int[Sniper.SAVE_ARRAY_SIZE];
-            Iterator<?> iterator = this.brushPresets.keySet().iterator();
-            if (!this.brushPresets.isEmpty())
-            {
-                while (iterator.hasNext())
-                {
-                    final int i = (Integer) iterator.next();
-                    writer.write(i + "\r\n" + this.brushPresets.get(i).getName() + "\r\n");
-                    presetsHolder = this.brushPresetsParams.get(i);
-                    writer.write(presetsHolder[Sniper.SAVE_ARRAY_VOXEL_ID] + "\r\n");
-                    writer.write(presetsHolder[Sniper.SAVE_ARRAY_REPLACE_VOXEL_ID] + "\r\n");
-                    writer.write(presetsHolder[Sniper.SAVE_ARRAY_DATA_VALUE] + "\r\n");
-                    writer.write(presetsHolder[Sniper.SAVE_ARRAY_BRUSH_SIZE] + "\r\n");
-                    writer.write(presetsHolder[Sniper.SAVE_ARRAY_VOXEL_HEIGHT] + "\r\n");
-                    writer.write(presetsHolder[Sniper.SAVE_ARRAY_CENTROID] + "\r\n");
-                    writer.write(presetsHolder[Sniper.SAVE_ARRAY_REPLACE_DATA_VALUE] + "\r\n");
-                    writer.write(presetsHolder[Sniper.SAVE_ARRAY_RANGE] + "\r\n");
-                }
-            }
-            iterator = this.brushPresetsS.keySet().iterator();
-            if (!this.brushPresetsS.isEmpty())
-            {
-                while (iterator.hasNext())
-                {
-                    final String key = (String) iterator.next();
-                    if (!key.startsWith("current") && !key.startsWith("previous") && !key.startsWith("twoBack"))
-                    {
-                        writer.write(key + "\r\n" + this.brushPresetsS.get(key).getName() + "\r\n");
-                        presetsHolder = this.brushPresetsParamsS.get(key);
-                        writer.write(presetsHolder[Sniper.SAVE_ARRAY_VOXEL_ID] + "\r\n");
-                        writer.write(presetsHolder[Sniper.SAVE_ARRAY_REPLACE_VOXEL_ID] + "\r\n");
-                        writer.write(presetsHolder[Sniper.SAVE_ARRAY_DATA_VALUE] + "\r\n");
-                        writer.write(presetsHolder[Sniper.SAVE_ARRAY_BRUSH_SIZE] + "\r\n");
-                        writer.write(presetsHolder[Sniper.SAVE_ARRAY_VOXEL_HEIGHT] + "\r\n");
-                        writer.write(presetsHolder[Sniper.SAVE_ARRAY_CENTROID] + "\r\n");
-                        writer.write(presetsHolder[Sniper.SAVE_ARRAY_REPLACE_DATA_VALUE] + "\r\n");
-                        writer.write(presetsHolder[Sniper.SAVE_ARRAY_RANGE] + "\r\n");
-                    }
-                }
-            }
-            writer.close();
-        }
-        catch (final Exception exception)
-        {
-            exception.printStackTrace();
-        }
-    }
-
-    /**
-     * @param slot
-     */
-    public final void savePreset(final int slot)
-    {
-        this.brushPresets.put(slot, this.getLocalCurrent());
-        this.fillCurrent();
-        this.brushPresetsParams.put(slot, this.brushPresetsParamsS.get("current@"));
-        this.saveAllPresets();
-        this.player.sendMessage(ChatColor.AQUA + "Preset saved in slot " + slot);
-    }
-
-    /**
-     * @param slot
-     */
-    public final void savePreset(final String slot)
-    { // string version
-        this.brushPresetsS.put(slot, this.getLocalCurrent());
-        this.fillCurrent();
-        this.brushPresetsParamsS.put(slot, this.brushPresetsParamsS.get("current@"));
-        this.saveAllPresets();
-        this.player.sendMessage(ChatColor.AQUA + "Preset saved in slot " + slot);
-    }
-
-    /**
-     * @param args
-     * @return boolean
-     */
-    public final boolean setBrush(final String[] args)
-    {
-        try
-        {
-            if (args == null || args.length == 0)
-            {
-                this.player.sendMessage(ChatColor.RED + "Invalid input.");
-                return false;
-            }
-            if (this.myBrushes.containsKey(args[0]))
-            {
-                if (this.brushTools.containsKey(this.player.getItemInHand().getType()))
-                {
-                    final BrushTool brushTool = this.brushTools.get(this.player.getItemInHand().getType());
-                    brushTool.setBrush(Brushes.getNewSniperBrushInstance(args[0]));
-                }
-                else
-                {
-                    this.brushPresetsParamsS.put("twoBack@", this.brushPresetsParamsS.get("previous@"));
-                    this.fillPrevious();
-
-                    this.twoBack = this.previous;
-                    this.previous = this.getLocalCurrent();
-                    this.setLocalCurrent(this.myBrushes.get(args[0]));
-                }
-            }
-            else
-            {
-                this.player.sendMessage(ChatColor.LIGHT_PURPLE + "That brush does not exist.");
-                return false;
-            }
-
-            final String[] argumentsParsed = this.parseParams(args);
-
-            if (argumentsParsed.length > 1)
-            {
-                try
-                {
-                    if (this.brushTools.containsKey(this.player.getItemInHand().getType()))
-                    {
-                        final BrushTool brushTool = this.brushTools.get(this.player.getItemInHand().getType());
-                        brushTool.parse(argumentsParsed);
-                    }
-                    else
-                    {
-                        if (this.getLocalCurrent() instanceof Performer)
-                        {
-                            ((Performer) this.getLocalCurrent()).parse(argumentsParsed, this.data);
-                        }
-                        else
-                        {
-                            this.getLocalCurrent().parameters(argumentsParsed, this.data);
-                        }
-                    }
-                    return true;
-                }
-                catch (Exception exception)
-                {
-                    this.player.sendMessage(ChatColor.RED + "Invalid parameters! (Parameter error)");
-                    this.player.sendMessage(ChatColor.DARK_PURPLE + "" + this.fromArgs(argumentsParsed));
-                    this.player.sendMessage(ChatColor.RED + "Is not a valid statement");
-                    this.player.sendMessage(ChatColor.DARK_BLUE + "" + exception.getMessage());
-<<<<<<< HEAD
-                    VoxelSniper.LOG.warning("[VoxelSniper] Exception while receiving parameters: \n(" + this.player.getName() + " " + this.getLocalCurrent().getName() + ") par[ " + this.fromArgs(argumentsParsed) + "]");
-                    VoxelSniper.LOG.log(Level.SEVERE, null, exception);
-=======
-                    VoxelSniper.getInstance().getLogger().log(Level.SEVERE, "Exception while receiving parameters: (" + this.player.getName() + " " + this.current.getName() + ") par[ " + this.fromArgs(argumentsParsed) + "]", exception);
->>>>>>> 209139bf
-                    return false;
-                }
-            }
-            this.info();
-            return true;
-        }
-        catch (final ArrayIndexOutOfBoundsException exception)
-        {
-            this.player.sendMessage(ChatColor.RED + "Invalid input.");
-            exception.printStackTrace();
-            return false;
-        }
-    }
-
-    /**
-     * @param size
-     */
-    public void setBrushSize(final int size)
-    {
-        if (this.brushTools.containsKey(this.player.getItemInHand().getType()))
-        {
-            final BrushTool brushTool = this.brushTools.get(this.player.getItemInHand().getType());
-            SniperBrushSizeChangedEvent event = new SniperBrushSizeChangedEvent(this, brushTool.data.getBrushSize(), size);
-            brushTool.data.setBrushSize(size);
-            Bukkit.getPluginManager().callEvent(event);
-            brushTool.data.getVoxelMessage().size();
-        }
-        else
-        {
-            SniperBrushSizeChangedEvent event = new SniperBrushSizeChangedEvent(this, this.data.getBrushSize(), size);
-            this.data.setBrushSize(size);
-            Bukkit.getPluginManager().callEvent(event);
-            this.voxelMessage.size();
-        }
-    }
-
-    /**
-     * @param centroid
-     */
-    public final void setCentroid(final int centroid)
-    {
-        if (this.brushTools.containsKey(this.player.getItemInHand().getType()))
-        {
-            final BrushTool brushTool = this.brushTools.get(this.player.getItemInHand().getType());
-            brushTool.data.setcCen(centroid);
-            brushTool.data.getVoxelMessage().center();
-        }
-        else
-        {
-            this.data.setcCen(centroid);
-            this.voxelMessage.center();
-        }
-    }
-
-    /**
-     * @param heigth
-     */
-    public void setHeigth(final int heigth)
-    {
-        if (this.brushTools.containsKey(this.player.getItemInHand().getType()))
-        {
-            final BrushTool brushTool = this.brushTools.get(this.player.getItemInHand().getType());
-            brushTool.data.setVoxelHeight(heigth);
-            brushTool.data.getVoxelMessage().height();
-        }
-        else
-        {
-            this.data.setVoxelHeight(heigth);
-            this.voxelMessage.height();
-        }
-    }
-
-    /**
-     * @param args
-     */
-    public final void setPerformer(final String[] args)
-    {
-        final String[] parameters = new String[args.length + 1];
-        parameters[0] = "";
-        System.arraycopy(args, 0, parameters, 1, args.length);
-        if (this.brushTools.containsKey(this.player.getItemInHand().getType()))
-        {
-            final BrushTool brushTool = this.brushTools.get(this.player.getItemInHand().getType());
-            brushTool.setPerformer(parameters);
-        }
-        else
-        {
-            if (this.getLocalCurrent() instanceof Performer)
-            {
-                ((Performer) this.getLocalCurrent()).parse(parameters, this.data);
-            }
-            else
-            {
-                this.voxelMessage.custom(ChatColor.GOLD + "This brush is not a performer brush.");
-            }
-        }
-    }
-
-    /**
-     * @param replace
-     */
-    public void setReplace(final int replace)
-    {
-        if (this.brushTools.containsKey(this.player.getItemInHand().getType()))
-        {
-            final BrushTool brushTool = this.brushTools.get(this.player.getItemInHand().getType());
-            SniperMaterialChangedEvent event = new SniperReplaceMaterialChangedEvent(this, new MaterialData(brushTool.data.getVoxelId(), brushTool.data.getData()), new MaterialData(replace, brushTool.data.getData()));
-            brushTool.data.setReplaceId(replace);
-            Bukkit.getPluginManager().callEvent(event);
-            brushTool.data.getVoxelMessage().replace();
-        }
-        else
-        {
-            SniperMaterialChangedEvent event = new SniperReplaceMaterialChangedEvent(this, new MaterialData(data.getVoxelId(), data.getData()), new MaterialData(replace, data.getData()));
-            this.data.setReplaceId(replace);
-            Bukkit.getPluginManager().callEvent(event);
-            this.voxelMessage.replace();
-        }
-    }
-
-    /**
-     * @param dat
-     */
-    public final void setReplaceData(final byte dat)
-    {
-        if (this.brushTools.containsKey(this.player.getItemInHand().getType()))
-        {
-            final BrushTool brushTool = this.brushTools.get(this.player.getItemInHand().getType());
-            SniperMaterialChangedEvent event = new SniperReplaceMaterialChangedEvent(this, new MaterialData(brushTool.data.getVoxelId(), brushTool.data.getData()), new MaterialData(brushTool.data.getVoxelId(), dat));
-            brushTool.data.setReplaceData(dat);
-            Bukkit.getPluginManager().callEvent(event);
-            brushTool.data.getVoxelMessage().replaceData();
-        }
-        else
-        {
-            SniperMaterialChangedEvent event = new SniperReplaceMaterialChangedEvent(this, new MaterialData(data.getVoxelId(), data.getData()), new MaterialData(data.getVoxelId(), dat));
-            this.data.setReplaceData(dat);
-            Bukkit.getPluginManager().callEvent(event);
-            this.voxelMessage.replaceData();
-        }
-    }
-
-    /**
-     * @param voxel
-     */
-    public void setVoxel(final int voxel)
-    {
-        if (this.brushTools.containsKey(this.player.getItemInHand().getType()))
-        {
-            final BrushTool brushTool = this.brushTools.get(this.player.getItemInHand().getType());
-            SniperMaterialChangedEvent event = new SniperMaterialChangedEvent(this, new MaterialData(brushTool.data.getVoxelId(), brushTool.data.getData()), new MaterialData(voxel, brushTool.data.getData()));
-            brushTool.data.setVoxelId(voxel);
-            Bukkit.getPluginManager().callEvent(event);
-            brushTool.data.getVoxelMessage().voxel();
-        }
-        else
-        {
-            SniperMaterialChangedEvent event = new SniperMaterialChangedEvent(this, new MaterialData(data.getVoxelId(), data.getData()), new MaterialData(voxel, data.getData()));
-            this.data.setVoxelId(voxel);
-            Bukkit.getPluginManager().callEvent(event);
-            this.voxelMessage.voxel();
-        }
-    }
-
-    /**
-     * @param playr
-     * @param action
-     * @param itemInHand
-     * @param clickedBlock
-     * @param clickedFace
-     * @return boolean Success.
-     */
-    public final boolean snipe(final Player playr, final Action action, final Material itemInHand, final Block clickedBlock, final BlockFace clickedFace)
-    {
-        boolean success = false;
-        try
-        {
-            this.player = playr;
-            if (this.brushTools.containsKey(this.player.getItemInHand().getType()))
-            {
-                final BrushTool brushTool = this.brushTools.get(this.player.getItemInHand().getType());
-                success = brushTool.snipe(playr, action, itemInHand, clickedBlock, clickedFace);
-            }
-            else
-            {
-                if (this.player.isSneaking())
-                {
-                    success = this.sneak.perform(action, this.data, itemInHand, clickedBlock, clickedFace);
-                    return success;
-                }
-
-                success = this.getLocalCurrent().perform(action, this.data, itemInHand, clickedBlock, clickedFace);
-            }
-        }
-        catch (Exception exception)
-        {
-<<<<<<< HEAD
-            this.player.sendMessage(ChatColor.RED + "An Exception has occured! (Sniping error)");
-            this.player.sendMessage(ChatColor.RED + "" + exception.toString());
-            final StackTraceElement[] stackTrace = exception.getStackTrace();
-            for (final StackTraceElement stackTraceElement : stackTrace)
-            {
-                this.player.sendMessage(ChatColor.DARK_GRAY + stackTraceElement.getClassName() + ChatColor.DARK_GREEN + " : " + ChatColor.DARK_GRAY + stackTraceElement.getLineNumber());
-            }
-            VoxelSniper.LOG.warning("[VoxelSniper] Exception while sniping: (" + this.player.getName() + " " + this.getLocalCurrent().getName() + ")");
-            VoxelSniper.LOG.log(Level.SEVERE, null, exception);
-=======
-            player.sendMessage(ChatColor.RED + "An Exception has been caught while trying to execute snipe. (Details in server log)");
-            VoxelSniper.getInstance().getLogger().log(Level.SEVERE, "Exception while sniping: (" + player.getName() + " " + current.getName() + ")", exception);
->>>>>>> 209139bf
-            return false;
-        }
-        return success;
-    }
-
-    /**
-     * @param undo
-     */
-    public final void storeUndo(final Undo undo)
-    {
-        if (Sniper.undoCacheSize <= 0)
-        {
-            return;
-        }
-        if (undo != null && undo.getSize() > 0)
-        {
-            while (this.undoList.size() > Sniper.undoCacheSize)
-            {
-                this.undoList.pop();
-            }
-            this.undoList.add(undo);
-        }
-    }
-
-    /**
-     *
-     */
-    public void toggleLightning()
-    {
-        this.lightning = !this.lightning;
-        this.voxelMessage.toggleLightning();
-    }
-
-    /**
-     *
-     */
-    public final void togglePrintout()
-    {
-        this.printout = !this.printout;
-        this.voxelMessage.togglePrintout();
-    }
-
-    /**
-     *
-     */
-    public final void twoBackBrush()
-    {
-        this.fillCurrent();
-        final IBrush temp = this.getLocalCurrent();
-        final IBrush tempTwo = this.previous;
-        this.setLocalCurrent(this.twoBack);
-        this.previous = temp;
-        this.twoBack = tempTwo;
-
-        this.fillCurrent();
-        this.readTwoBack();
-        this.brushPresetsParamsS.put("twoBack@", this.brushPresetsParamsS.get("previous@"));
-        this.brushPresetsParamsS.put("previous@", this.brushPresetsParamsS.get("current@"));
-        this.fillCurrent();
-
-        this.info();
-    }
-
-    private String fromArgs(final String[] args)
-    {
-        String string = "";
-        for (final String argument : args)
-        {
-            string += argument + " ";
-        }
-        return string;
-    }
-
-    private String[] parseParams(final String[] args)
-    {
-        final boolean[] toRemove = new boolean[args.length];
-        if (args.length > 1)
-        {
-            for (int x = 1; x < args.length; x++)
-            {
-                final String arg = args[x];
-                if (arg.startsWith("-") && arg.length() > 1)
-                {
-                    switch (arg.charAt(1))
-                    {
-
-                        case 'b':
-                            try
-                            {
-                                final int i = Integer.parseInt(arg.substring(2));
-                                this.setBrushSize(i);
-                                toRemove[x] = true;
-                            }
-                            catch (final Exception exception)
-                            {
-                                this.player.sendMessage(ChatColor.RED + args[x] + " is not a valid parameter!");
-                            }
-                            break;
-
-                        case 'r':
-                            try
-                            {
-                                if (arg.length() == 2)
-                                {
-                                    this.setRange(-1);
-                                }
-                                else
-                                {
-                                    this.setRange(Double.parseDouble(arg.substring(2)));
-                                }
-                                toRemove[x] = true;
-                            }
-                            catch (final Exception exception)
-                            {
-                                this.player.sendMessage(ChatColor.RED + args[x] + " is not a valid parameter!");
-                            }
-                            break;
-
-                        case 'l':
-                            this.toggleLightning();
-                            toRemove[x] = true;
-                            break;
-
-                        case 'e':
-                            this.player.chat("/ve " + arg.substring(2));
-                            break;
-                        default:
-                            break;
-                    }
-                }
-            }
-        }
-        int i = 0;
-        for (final boolean b : toRemove)
-        {
-            if (b)
-            {
-                i++;
-            }
-        }
-        if (i == 0)
-        {
-            return args;
-        }
-        final String[] temp = new String[args.length - i];
-        i = 0;
-        for (int x = 0; x < args.length; x++)
-        {
-            if (!toRemove[x])
-            {
-                temp[i++] = args[x];
-            }
-        }
-        return temp;
-    }
-
-    /**
-     * Reads parameters from the current key in the {@link HashMap}.
-     */
-    @SuppressWarnings("unused")
-	private void readCurrent()
-    {
-        final int[] currentP = this.brushPresetsParamsS.get("current@");
-        this.data.setVoxelId(currentP[Sniper.SAVE_ARRAY_VOXEL_ID]);
-        this.data.setReplaceId(currentP[Sniper.SAVE_ARRAY_REPLACE_VOXEL_ID]);
-        this.data.setData((byte) currentP[Sniper.SAVE_ARRAY_DATA_VALUE]);
-        this.data.setBrushSize(currentP[Sniper.SAVE_ARRAY_BRUSH_SIZE]);
-        this.data.setVoxelHeight(currentP[Sniper.SAVE_ARRAY_VOXEL_HEIGHT]);
-        this.data.setcCen(currentP[Sniper.SAVE_ARRAY_CENTROID]);
-        this.data.setReplaceData((byte) currentP[Sniper.SAVE_ARRAY_REPLACE_DATA_VALUE]);
-        this.range = currentP[Sniper.SAVE_ARRAY_RANGE];
-    }
-
-    /**
-     * reads parameters from the previous key in the {@link HashMap}.
-     */
-    private void readPrevious()
-    {
-        final int[] currentP = this.brushPresetsParamsS.get("previous@");
-        this.data.setVoxelId(currentP[Sniper.SAVE_ARRAY_VOXEL_ID]);
-        this.data.setReplaceId(currentP[Sniper.SAVE_ARRAY_REPLACE_VOXEL_ID]);
-        this.data.setData((byte) currentP[Sniper.SAVE_ARRAY_DATA_VALUE]);
-        this.data.setBrushSize(currentP[Sniper.SAVE_ARRAY_BRUSH_SIZE]);
-        this.data.setVoxelHeight(currentP[Sniper.SAVE_ARRAY_VOXEL_HEIGHT]);
-        this.data.setcCen(currentP[Sniper.SAVE_ARRAY_CENTROID]);
-        this.data.setReplaceData((byte) currentP[Sniper.SAVE_ARRAY_REPLACE_DATA_VALUE]);
-        this.range = currentP[Sniper.SAVE_ARRAY_RANGE];
-    }
-
-    private void readTwoBack()
-    {
-        final int[] currentP = this.brushPresetsParamsS.get("twoBack@");
-        this.data.setVoxelId(currentP[Sniper.SAVE_ARRAY_VOXEL_ID]);
-        this.data.setReplaceId(currentP[Sniper.SAVE_ARRAY_REPLACE_VOXEL_ID]);
-        this.data.setData((byte) currentP[Sniper.SAVE_ARRAY_DATA_VALUE]);
-        this.data.setBrushSize(currentP[Sniper.SAVE_ARRAY_BRUSH_SIZE]);
-        this.data.setVoxelHeight(currentP[Sniper.SAVE_ARRAY_VOXEL_HEIGHT]);
-        this.data.setcCen(currentP[Sniper.SAVE_ARRAY_CENTROID]);
-        this.data.setReplaceData((byte) currentP[Sniper.SAVE_ARRAY_REPLACE_DATA_VALUE]);
-        this.range = currentP[Sniper.SAVE_ARRAY_RANGE];
-    }
-
-    /**
-     * Ugly accessor monitor.
-     *
-     * @return {@link Sniper#current}
-     */
-    protected IBrush getLocalCurrent()
-    {
-        return current;
-    }
-
-    /**
-     * Ugly accessor monitor.
-     *
-     * @param current Brush to be set.
-     */
-    protected void setLocalCurrent(IBrush current)
-    {
-        SniperBrushChangedEvent event = new SniperBrushChangedEvent(this, this.current, current);
-        this.current = current;
-        Bukkit.getPluginManager().callEvent(event);
-    }
-}
+package com.thevoxelbox.voxelsniper;
+
+import com.google.common.base.Joiner;
+import com.thevoxelbox.voxelsniper.brush.Brush;
+import com.thevoxelbox.voxelsniper.brush.IBrush;
+import com.thevoxelbox.voxelsniper.brush.Sneak;
+import com.thevoxelbox.voxelsniper.brush.SnipeBrush;
+import com.thevoxelbox.voxelsniper.brush.perform.Performer;
+import com.thevoxelbox.voxelsniper.brush.tool.BrushTool;
+import com.thevoxelbox.voxelsniper.brush.tool.SneakBrushTool;
+import com.thevoxelbox.voxelsniper.event.SniperBrushChangedEvent;
+import com.thevoxelbox.voxelsniper.event.SniperBrushSizeChangedEvent;
+import com.thevoxelbox.voxelsniper.event.SniperMaterialChangedEvent;
+import com.thevoxelbox.voxelsniper.event.SniperReplaceMaterialChangedEvent;
+import org.bukkit.Bukkit;
+import org.bukkit.ChatColor;
+import org.bukkit.Material;
+import org.bukkit.block.Block;
+import org.bukkit.block.BlockFace;
+import org.bukkit.entity.Player;
+import org.bukkit.event.block.Action;
+import org.bukkit.material.MaterialData;
+
+import java.io.File;
+import java.io.PrintWriter;
+import java.util.EnumMap;
+import java.util.HashMap;
+import java.util.Iterator;
+import java.util.LinkedList;
+import java.util.Map;
+import java.util.Scanner;
+import java.util.logging.Level;
+
+/**
+ * @author Piotr
+ */
+public class Sniper
+{
+    private static final int SAVE_ARRAY_SIZE = 8;
+    private static final int SAVE_ARRAY_RANGE = 7;
+    private static final int SAVE_ARRAY_REPLACE_DATA_VALUE = 6;
+    private static final int SAVE_ARRAY_CENTROID = 5;
+    private static final int SAVE_ARRAY_VOXEL_HEIGHT = 4;
+    private static final int SAVE_ARRAY_BRUSH_SIZE = 3;
+    private static final int SAVE_ARRAY_DATA_VALUE = 2;
+    private static final int SAVE_ARRAY_REPLACE_VOXEL_ID = 1;
+    private static final int SAVE_ARRAY_VOXEL_ID = 0;
+    private static int undoCacheSize = 20;
+    private final LinkedList<Undo> undoList = new LinkedList<Undo>();
+    private final EnumMap<Material, BrushTool> brushTools = new EnumMap<Material, BrushTool>(Material.class);
+    private final HashMap<Integer, IBrush> brushPresets = new HashMap<Integer, IBrush>();
+    private final HashMap<Integer, int[]> brushPresetsParams = new HashMap<Integer, int[]>();
+    private final HashMap<String, IBrush> brushPresetsS = new HashMap<String, IBrush>();
+    private final HashMap<String, int[]> brushPresetsParamsS = new HashMap<String, int[]>();
+    private IBrush readingBrush;
+    private String readingString;
+    private Player player;
+    private SnipeData data = new SnipeData(this);
+    private Message voxelMessage;
+    private boolean lightning = false;
+    private boolean enabled = true;
+    /**
+     * If false, will suppress many types of common, spammy vmessages.
+     */
+    private boolean printout = true;
+    private boolean distRestrict = false;
+    private double range = 5.0d;
+    private Map<String, IBrush> myBrushes;
+    private IBrush current = new SnipeBrush();
+    private IBrush previous = new SnipeBrush();
+    private IBrush twoBack = new SnipeBrush();
+    private IBrush sneak = new Sneak();
+    private Integer group;
+
+    /**
+     * Default constructor.
+     */
+    public Sniper()
+    {
+        this.myBrushes = Brushes.getNewSniperBrushInstances();
+
+        this.voxelMessage = new Message(this.data);
+        this.data.setVoxelMessage(this.voxelMessage);
+
+        final int[] currentP = new int[Sniper.SAVE_ARRAY_SIZE];
+        currentP[Sniper.SAVE_ARRAY_VOXEL_ID] = 0;
+        currentP[Sniper.SAVE_ARRAY_REPLACE_VOXEL_ID] = 0;
+        currentP[Sniper.SAVE_ARRAY_DATA_VALUE] = 0;
+        currentP[Sniper.SAVE_ARRAY_BRUSH_SIZE] = 3;
+        currentP[Sniper.SAVE_ARRAY_VOXEL_HEIGHT] = 1;
+        currentP[Sniper.SAVE_ARRAY_CENTROID] = 0;
+        this.brushPresetsParamsS.put("current@", currentP);
+        this.brushPresetsParamsS.put("previous@", currentP);
+        this.brushPresetsParamsS.put("twoBack@", currentP);
+        this.brushPresetsS.put("current@", this.myBrushes.get("s"));
+        this.brushPresetsS.put("previous@", this.myBrushes.get("s"));
+        this.brushPresetsS.put("twoBack@", this.myBrushes.get("s"));
+    }
+
+    /**
+     * @return int
+     */
+    public static int getUndoCacheSize()
+    {
+        return Sniper.undoCacheSize;
+    }
+
+    /**
+     * @param undoChacheSize
+     */
+    public static void setUndoCacheSize(final int undoChacheSize)
+    {
+        Sniper.undoCacheSize = undoChacheSize;
+    }
+
+    /**
+     * Check if Sniper currently is processing snipes.
+     *
+     * @return true if enabled, false otherwise.
+     */
+    public boolean isEnabled()
+    {
+        return enabled;
+    }
+
+    /**
+     * Set if Sniper currently is processing snipes.
+     *
+     * @param enabled true for enabling snipe processing.
+     */
+    public void setEnabled(boolean enabled)
+    {
+        this.enabled = enabled;
+    }
+
+    /**
+     *
+     */
+    public final void addBrushTool()
+    {
+        if (this.brushTools.containsKey(this.player.getItemInHand().getType()))
+        {
+            this.player.sendMessage(ChatColor.DARK_GREEN + "That brush tool already exists!");
+        }
+        else
+        {
+            this.brushTools.put(this.player.getItemInHand().getType(), new BrushTool(this));
+            this.player.sendMessage(ChatColor.GOLD + "Brush tool has been added.");
+        }
+    }
+
+    /**
+     * @param arrow
+     */
+    public final void addBrushTool(final boolean arrow)
+    {
+        if (this.brushTools.containsKey(this.player.getItemInHand().getType()))
+        {
+            this.player.sendMessage(ChatColor.DARK_GREEN + "That brush tool already exists!");
+        }
+        else
+        {
+            this.brushTools.put(this.player.getItemInHand().getType(), new SneakBrushTool(this, arrow));
+            this.player.sendMessage(ChatColor.GOLD + "Brush tool has been added.");
+        }
+    }
+
+    /**
+     * @param i
+     */
+    public final void addVoxelToList(final int[] i)
+    {
+        if (this.brushTools.containsKey(this.player.getItemInHand().getType()))
+        {
+            final BrushTool brushTool = this.brushTools.get(this.player.getItemInHand().getType());
+            brushTool.data.getVoxelList().add(i);
+            brushTool.data.getVoxelMessage().voxelList();
+        }
+        else
+        {
+            this.data.getVoxelList().add(i);
+            this.voxelMessage.voxelList();
+        }
+    }
+
+    /**
+     *
+     */
+    public final void clearVoxelList()
+    {
+        if (this.brushTools.containsKey(this.player.getItemInHand().getType()))
+        {
+            final BrushTool brushTool = this.brushTools.get(this.player.getItemInHand().getType());
+            brushTool.data.getVoxelList().clear();
+            brushTool.data.getVoxelMessage().voxelList();
+        }
+        else
+        {
+            this.data.getVoxelList().clear();
+            this.voxelMessage.voxelList();
+        }
+    }
+
+    /**
+     *
+     */
+    public final void doUndo()
+    {
+        this.doUndo(1);
+    }
+
+    /**
+     * @param num
+     */
+    public final void doUndo(final int num)
+    {
+        int sum = 0;
+        if (this.undoList.isEmpty())
+        {
+            this.player.sendMessage(ChatColor.GREEN + "There's nothing to undo.");
+        }
+        else
+        {
+            for (int x = 0; x < num; x++)
+            {
+                final Undo undo = this.undoList.pollLast();
+                if (undo != null)
+                {
+                    undo.undo();
+                    sum += undo.getSize();
+                }
+                else
+                {
+                    break;
+                }
+            }
+            this.player.sendMessage(ChatColor.GREEN + "Undo successful:  " + ChatColor.RED + sum + ChatColor.GREEN + " blocks have been replaced.");
+        }
+    }
+
+    /**
+     * Writes parameters to the current key in the {@link HashMap}.
+     */
+    public final void fillCurrent()
+    {
+        final int[] currentP = new int[Sniper.SAVE_ARRAY_SIZE];
+        currentP[Sniper.SAVE_ARRAY_VOXEL_ID] = this.data.getVoxelId();
+        currentP[Sniper.SAVE_ARRAY_REPLACE_VOXEL_ID] = this.data.getReplaceId();
+        currentP[Sniper.SAVE_ARRAY_DATA_VALUE] = this.data.getData();
+        currentP[Sniper.SAVE_ARRAY_BRUSH_SIZE] = this.data.getBrushSize();
+        currentP[Sniper.SAVE_ARRAY_VOXEL_HEIGHT] = this.data.getVoxelHeight();
+        currentP[Sniper.SAVE_ARRAY_CENTROID] = this.data.getcCen();
+        currentP[Sniper.SAVE_ARRAY_REPLACE_DATA_VALUE] = this.data.getReplaceData();
+        currentP[Sniper.SAVE_ARRAY_RANGE] = (int) this.range;
+        this.brushPresetsParamsS.put("current@", currentP);
+    }
+
+    /**
+     * Writes parameters of the last brush you were working with to the previous key in the {@link HashMap}.
+     */
+    public final void fillPrevious()
+    {
+        final int[] currentP = new int[Sniper.SAVE_ARRAY_SIZE];
+        currentP[Sniper.SAVE_ARRAY_VOXEL_ID] = this.data.getVoxelId();
+        currentP[Sniper.SAVE_ARRAY_REPLACE_VOXEL_ID] = this.data.getReplaceId();
+        currentP[Sniper.SAVE_ARRAY_DATA_VALUE] = this.data.getData();
+        currentP[Sniper.SAVE_ARRAY_BRUSH_SIZE] = this.data.getBrushSize();
+        currentP[Sniper.SAVE_ARRAY_VOXEL_HEIGHT] = this.data.getVoxelHeight();
+        currentP[Sniper.SAVE_ARRAY_CENTROID] = this.data.getcCen();
+        currentP[Sniper.SAVE_ARRAY_REPLACE_DATA_VALUE] = this.data.getReplaceData();
+        currentP[Sniper.SAVE_ARRAY_RANGE] = (int) this.range;
+        this.brushPresetsParamsS.put("previous@", currentP);
+    }
+
+    public HashMap<Integer, IBrush> getBrushPresets()
+    {
+        return this.brushPresets;
+    }
+
+    public HashMap<Integer, int[]> getBrushPresetsParams()
+    {
+        return this.brushPresetsParams;
+    }
+
+    public HashMap<String, int[]> getBrushPresetsParamsS()
+    {
+        return this.brushPresetsParamsS;
+    }
+
+    public HashMap<String, IBrush> getBrushPresetsS()
+    {
+        return this.brushPresetsS;
+    }
+
+    public EnumMap<Material, BrushTool> getBrushTools()
+    {
+        return this.brushTools;
+    }
+
+    public IBrush getCurrent()
+    {
+        return this.getLocalCurrent();
+    }
+
+    public void setCurrent(final Brush current)
+    {
+        this.setLocalCurrent(current);
+    }
+
+    public SnipeData getData()
+    {
+        Material itemInHand = this.player.getItemInHand().getType();
+        if (this.brushTools.containsKey(itemInHand))
+        {
+            return brushTools.get(itemInHand).data;
+        }
+        else
+        {
+            return this.data;
+        }
+    }
+
+    /**
+     * @param dat
+     */
+    public final void setData(final byte dat)
+    {
+        if (this.brushTools.containsKey(this.player.getItemInHand().getType()))
+        {
+            final BrushTool brushTool = this.brushTools.get(this.player.getItemInHand().getType());
+            SniperMaterialChangedEvent event = new SniperMaterialChangedEvent(this, new MaterialData(brushTool.data.getVoxelId(), brushTool.data.getData()), new MaterialData(brushTool.data.getVoxelId(), dat));
+            brushTool.data.setData(dat);
+            Bukkit.getPluginManager().callEvent(event);
+            brushTool.data.getVoxelMessage().data();
+        }
+        else
+        {
+            SniperMaterialChangedEvent event = new SniperMaterialChangedEvent(this, new MaterialData(data.getVoxelId(), data.getData()), new MaterialData(data.getVoxelId(), dat));
+            this.data.setData(dat);
+            Bukkit.getPluginManager().callEvent(event);
+            this.voxelMessage.data();
+        }
+    }
+
+    public void setData(final SnipeData data)
+    {
+        this.data = data;
+    }
+
+    public Integer getGroup()
+    {
+        return this.group;
+    }
+
+    public void setGroup(final Integer group)
+    {
+        this.group = group;
+    }
+
+    public Map<String, IBrush> getMyBrushes()
+    {
+        return this.myBrushes;
+    }
+
+    public void setMyBrushes(final Map<String, IBrush> myBrushes)
+    {
+        this.myBrushes = myBrushes;
+    }
+
+    public Player getPlayer()
+    {
+        return this.player;
+    }
+
+    public void setPlayer(final Player player)
+    {
+        this.player = player;
+    }
+
+    public IBrush getPrevious()
+    {
+        return this.previous;
+    }
+
+    public void setPrevious(final Brush previous)
+    {
+        this.previous = previous;
+    }
+
+    public double getRange()
+    {
+        return this.range;
+    }
+
+    /**
+     * @param rng
+     */
+    public void setRange(final double rng)
+    {
+        if (rng > -1)
+        {
+            this.range = rng;
+            this.distRestrict = true;
+            this.voxelMessage.toggleRange();
+        }
+        else
+        {
+            this.distRestrict = !this.distRestrict;
+            this.voxelMessage.toggleRange();
+        }
+    }
+
+    public IBrush getReadingBrush()
+    {
+        return this.readingBrush;
+    }
+
+    public void setReadingBrush(final Brush readingBrush)
+    {
+        this.readingBrush = readingBrush;
+    }
+
+    public String getReadingString()
+    {
+        return this.readingString;
+    }
+
+    public void setReadingString(final String readingString)
+    {
+        this.readingString = readingString;
+    }
+
+    public IBrush getSneak()
+    {
+        return this.sneak;
+    }
+
+    public void setSneak(final IBrush sneak)
+    {
+        this.sneak = sneak;
+    }
+
+    public IBrush getTwoBack()
+    {
+        return this.twoBack;
+    }
+
+    public void setTwoBack(final Brush twoBack)
+    {
+        this.twoBack = twoBack;
+    }
+
+    public LinkedList<Undo> getUndoList()
+    {
+        return this.undoList;
+    }
+
+    public Message getVoxelMessage()
+    {
+        return this.voxelMessage;
+    }
+
+    public void setVoxelMessage(final Message voxelMessage)
+    {
+        this.voxelMessage = voxelMessage;
+    }
+
+    /**
+     *
+     */
+    public final void info()
+    {
+        if (this.brushTools.containsKey(this.player.getItemInHand().getType()))
+        {
+            final BrushTool brushTool = this.brushTools.get(this.player.getItemInHand().getType());
+            brushTool.info();
+        }
+        else
+        {
+            this.getLocalCurrent().info(this.voxelMessage);
+            if (this.getLocalCurrent() instanceof Performer)
+            {
+                ((Performer) this.getLocalCurrent()).showInfo(this.voxelMessage);
+            }
+        }
+    }
+
+    public boolean isDistRestrict()
+    {
+        return this.distRestrict;
+    }
+
+    public void setDistRestrict(final boolean distRestrict)
+    {
+        this.distRestrict = distRestrict;
+    }
+
+    public boolean isLightning()
+    {
+        return this.lightning;
+    }
+
+    public void setLightning(final boolean lightning)
+    {
+        this.lightning = lightning;
+    }
+
+    public boolean isPrintout()
+    {
+        return this.printout;
+    }
+
+    public void setPrintout(final boolean printout)
+    {
+        this.printout = printout;
+    }
+
+    /**
+     *
+     */
+    public final void loadAllPresets()
+    {
+        try
+        {
+            final File file = new File("plugins/VoxelSniper/presetsBySniper/" + this.player.getName() + ".txt");
+            if (file.exists())
+            {
+                final Scanner scanner = new Scanner(file);
+                final int[] presetsHolder = new int[Sniper.SAVE_ARRAY_SIZE];
+                while (scanner.hasNext())
+                {
+                    try
+                    {
+                        this.readingString = scanner.nextLine();
+                        final int key = Integer.parseInt(this.readingString);
+                        this.readingBrush = this.myBrushes.get(scanner.nextLine());
+                        this.brushPresets.put(key, this.readingBrush);
+                        presetsHolder[Sniper.SAVE_ARRAY_VOXEL_ID] = Integer.parseInt(scanner.nextLine());
+                        presetsHolder[Sniper.SAVE_ARRAY_REPLACE_VOXEL_ID] = Integer.parseInt(scanner.nextLine());
+                        presetsHolder[Sniper.SAVE_ARRAY_DATA_VALUE] = Byte.parseByte(scanner.nextLine());
+                        presetsHolder[Sniper.SAVE_ARRAY_BRUSH_SIZE] = Integer.parseInt(scanner.nextLine());
+                        presetsHolder[Sniper.SAVE_ARRAY_VOXEL_HEIGHT] = Integer.parseInt(scanner.nextLine());
+                        presetsHolder[Sniper.SAVE_ARRAY_CENTROID] = Integer.parseInt(scanner.nextLine());
+                        presetsHolder[Sniper.SAVE_ARRAY_REPLACE_DATA_VALUE] = Byte.parseByte(scanner.nextLine());
+                        presetsHolder[Sniper.SAVE_ARRAY_RANGE] = Integer.parseInt(scanner.nextLine());
+                        this.brushPresetsParams.put(key, presetsHolder);
+                    }
+                    catch (final NumberFormatException exception)
+                    {
+                        boolean first = true;
+                        while (scanner.hasNext())
+                        {
+                            String keyS;
+                            if (first)
+                            {
+                                keyS = this.readingString;
+                                first = false;
+                            }
+                            else
+                            {
+                                keyS = scanner.nextLine();
+                            }
+                            this.readingBrush = this.myBrushes.get(scanner.nextLine());
+                            this.brushPresetsS.put(keyS, this.readingBrush);
+                            presetsHolder[Sniper.SAVE_ARRAY_VOXEL_ID] = Integer.parseInt(scanner.nextLine());
+                            presetsHolder[Sniper.SAVE_ARRAY_REPLACE_VOXEL_ID] = Integer.parseInt(scanner.nextLine());
+                            presetsHolder[Sniper.SAVE_ARRAY_DATA_VALUE] = Byte.parseByte(scanner.nextLine());
+                            presetsHolder[Sniper.SAVE_ARRAY_BRUSH_SIZE] = Integer.parseInt(scanner.nextLine());
+                            presetsHolder[Sniper.SAVE_ARRAY_VOXEL_HEIGHT] = Integer.parseInt(scanner.nextLine());
+                            presetsHolder[Sniper.SAVE_ARRAY_CENTROID] = Integer.parseInt(scanner.nextLine());
+                            presetsHolder[Sniper.SAVE_ARRAY_REPLACE_DATA_VALUE] = Byte.parseByte(scanner.nextLine());
+                            presetsHolder[Sniper.SAVE_ARRAY_RANGE] = Integer.parseInt(scanner.nextLine());
+                            this.brushPresetsParamsS.put(keyS, presetsHolder);
+                        }
+                    }
+                }
+                scanner.close();
+            }
+        }
+        catch (final Exception exception)
+        {
+            exception.printStackTrace();
+        }
+    }
+
+    /**
+     * @param slot
+     */
+    public final void loadPreset(final int slot)
+    {
+        try
+        {
+            final int[] parameterArray = this.brushPresetsParams.get(slot);
+
+            final IBrush temp = this.brushPresets.get(slot);
+            if (temp != this.getLocalCurrent())
+            {
+                this.twoBack = this.previous;
+                this.previous = this.getLocalCurrent();
+                this.setLocalCurrent(temp);
+            }
+            this.fillPrevious();
+            this.data.setVoxelId(parameterArray[Sniper.SAVE_ARRAY_VOXEL_ID]);
+            this.data.setReplaceId(parameterArray[Sniper.SAVE_ARRAY_REPLACE_VOXEL_ID]);
+            this.data.setData((byte) parameterArray[Sniper.SAVE_ARRAY_DATA_VALUE]);
+            this.data.setBrushSize(parameterArray[Sniper.SAVE_ARRAY_BRUSH_SIZE]);
+            this.data.setVoxelHeight(parameterArray[Sniper.SAVE_ARRAY_VOXEL_HEIGHT]);
+            this.data.setcCen(parameterArray[Sniper.SAVE_ARRAY_CENTROID]);
+            this.data.setReplaceData((byte) parameterArray[Sniper.SAVE_ARRAY_REPLACE_DATA_VALUE]);
+            this.range = parameterArray[Sniper.SAVE_ARRAY_RANGE];
+            this.setPerformer(new String[]{"", "m"});
+
+            this.player.sendMessage("Preset loaded.");
+        }
+        catch (final Exception exception)
+        {
+            this.player.sendMessage(ChatColor.RED + "Preset is empty. Cannot load.");
+            exception.printStackTrace();
+        }
+    }
+
+    /**
+     * @param slot
+     */
+    public final void loadPreset(final String slot)
+    {
+        try
+        {
+            final int[] parameterArray = this.brushPresetsParamsS.get(slot);
+
+            final IBrush temp = this.brushPresetsS.get(slot);
+            if (temp != this.getLocalCurrent())
+            {
+                this.twoBack = this.previous;
+                this.previous = this.getLocalCurrent();
+                this.setLocalCurrent(temp);
+            }
+            this.fillPrevious();
+            this.data.setVoxelId(parameterArray[Sniper.SAVE_ARRAY_VOXEL_ID]);
+            this.data.setReplaceId(parameterArray[Sniper.SAVE_ARRAY_REPLACE_VOXEL_ID]);
+            this.data.setData((byte) parameterArray[Sniper.SAVE_ARRAY_DATA_VALUE]);
+            this.data.setBrushSize(parameterArray[Sniper.SAVE_ARRAY_BRUSH_SIZE]);
+            this.data.setVoxelHeight(parameterArray[Sniper.SAVE_ARRAY_VOXEL_HEIGHT]);
+            this.data.setcCen(parameterArray[Sniper.SAVE_ARRAY_CENTROID]);
+            this.data.setReplaceData((byte) parameterArray[Sniper.SAVE_ARRAY_REPLACE_DATA_VALUE]);
+            this.range = parameterArray[Sniper.SAVE_ARRAY_RANGE];
+            this.setPerformer(new String[]{"", "m"});
+
+            this.player.sendMessage("Preset loaded.");
+        }
+        catch (final Exception exception)
+        {
+            this.player.sendMessage(ChatColor.RED + "Preset is empty. Cannot load.");
+            exception.printStackTrace();
+        }
+    }
+
+    /**
+     *
+     */
+    public final void previousBrush()
+    {
+        final IBrush temp = this.getLocalCurrent();
+        this.setLocalCurrent(this.previous);
+        this.previous = temp;
+
+        this.fillCurrent();
+        this.readPrevious();
+        this.brushPresetsParamsS.put("previous@", this.brushPresetsParamsS.get("current@"));
+        this.fillCurrent();
+        this.info();
+    }
+
+    /**
+     *
+     */
+    public final void printBrushes()
+    {
+        player.sendMessage("Available brushes:");
+        StringBuilder resultBuilder = new StringBuilder();
+        resultBuilder.append(ChatColor.BLUE);
+        Joiner joiner = Joiner.on(ChatColor.GREEN + " | " + ChatColor.BLUE).skipNulls();
+        resultBuilder.append(joiner.join(myBrushes.keySet()));
+        this.player.sendMessage(resultBuilder.toString());
+    }
+
+    /**
+     *
+     */
+    public final void removeBrushTool()
+    {
+        if (this.brushTools.containsKey(this.player.getItemInHand().getType()))
+        {
+            this.brushTools.remove(this.player.getItemInHand().getType());
+            this.player.sendMessage(ChatColor.GOLD + "Brush tool has been removed.");
+        }
+        else
+        {
+            this.player.sendMessage(ChatColor.DARK_GREEN + "That brush tool doesn't exist!");
+        }
+    }
+
+    /**
+     * @param i
+     */
+    public final void removeVoxelFromList(final int[] i)
+    {
+        if (this.brushTools.containsKey(this.player.getItemInHand().getType()))
+        {
+            final BrushTool brushTool = this.brushTools.get(this.player.getItemInHand().getType());
+            brushTool.data.getVoxelList().removeValue(i);
+            brushTool.data.getVoxelMessage().voxelList();
+        }
+        else
+        {
+            this.data.getVoxelList().removeValue(i);
+            this.voxelMessage.voxelList();
+        }
+    }
+
+    /**
+     *
+     */
+    public final void reset()
+    {
+        if (this instanceof LiteSniper)
+        {
+            this.myBrushes = Brushes.getNewLiteSniperBrushInstances();
+        }
+        else
+        {
+            this.myBrushes = Brushes.getNewSniperBrushInstances();
+        }
+
+        if (this.brushTools.containsKey(this.player.getItemInHand().getType()))
+        {
+            final BrushTool brushTool = this.brushTools.get(this.player.getItemInHand().getType());
+            brushTool.setBrush(new SnipeBrush());
+            brushTool.data.reset();
+        }
+        else
+        {
+            this.setLocalCurrent(new SnipeBrush());
+            this.fillPrevious();
+            this.data.reset();
+            this.range = 1;
+            this.distRestrict = false;
+
+        }
+        this.fillCurrent();
+    }
+
+    /**
+     *
+     */
+    public final void saveAllPresets()
+    {
+        final String location = "plugins/VoxelSniper/presetsBySniper/" + this.player.getName() + ".txt";
+        final File file = new File(location);
+
+        file.getParentFile().mkdirs();
+        PrintWriter writer;
+        try
+        {
+            writer = new PrintWriter(location);
+            int[] presetsHolder = new int[Sniper.SAVE_ARRAY_SIZE];
+            Iterator<?> iterator = this.brushPresets.keySet().iterator();
+            if (!this.brushPresets.isEmpty())
+            {
+                while (iterator.hasNext())
+                {
+                    final int i = (Integer) iterator.next();
+                    writer.write(i + "\r\n" + this.brushPresets.get(i).getName() + "\r\n");
+                    presetsHolder = this.brushPresetsParams.get(i);
+                    writer.write(presetsHolder[Sniper.SAVE_ARRAY_VOXEL_ID] + "\r\n");
+                    writer.write(presetsHolder[Sniper.SAVE_ARRAY_REPLACE_VOXEL_ID] + "\r\n");
+                    writer.write(presetsHolder[Sniper.SAVE_ARRAY_DATA_VALUE] + "\r\n");
+                    writer.write(presetsHolder[Sniper.SAVE_ARRAY_BRUSH_SIZE] + "\r\n");
+                    writer.write(presetsHolder[Sniper.SAVE_ARRAY_VOXEL_HEIGHT] + "\r\n");
+                    writer.write(presetsHolder[Sniper.SAVE_ARRAY_CENTROID] + "\r\n");
+                    writer.write(presetsHolder[Sniper.SAVE_ARRAY_REPLACE_DATA_VALUE] + "\r\n");
+                    writer.write(presetsHolder[Sniper.SAVE_ARRAY_RANGE] + "\r\n");
+                }
+            }
+            iterator = this.brushPresetsS.keySet().iterator();
+            if (!this.brushPresetsS.isEmpty())
+            {
+                while (iterator.hasNext())
+                {
+                    final String key = (String) iterator.next();
+                    if (!key.startsWith("current") && !key.startsWith("previous") && !key.startsWith("twoBack"))
+                    {
+                        writer.write(key + "\r\n" + this.brushPresetsS.get(key).getName() + "\r\n");
+                        presetsHolder = this.brushPresetsParamsS.get(key);
+                        writer.write(presetsHolder[Sniper.SAVE_ARRAY_VOXEL_ID] + "\r\n");
+                        writer.write(presetsHolder[Sniper.SAVE_ARRAY_REPLACE_VOXEL_ID] + "\r\n");
+                        writer.write(presetsHolder[Sniper.SAVE_ARRAY_DATA_VALUE] + "\r\n");
+                        writer.write(presetsHolder[Sniper.SAVE_ARRAY_BRUSH_SIZE] + "\r\n");
+                        writer.write(presetsHolder[Sniper.SAVE_ARRAY_VOXEL_HEIGHT] + "\r\n");
+                        writer.write(presetsHolder[Sniper.SAVE_ARRAY_CENTROID] + "\r\n");
+                        writer.write(presetsHolder[Sniper.SAVE_ARRAY_REPLACE_DATA_VALUE] + "\r\n");
+                        writer.write(presetsHolder[Sniper.SAVE_ARRAY_RANGE] + "\r\n");
+                    }
+                }
+            }
+            writer.close();
+        }
+        catch (final Exception exception)
+        {
+            exception.printStackTrace();
+        }
+    }
+
+    /**
+     * @param slot
+     */
+    public final void savePreset(final int slot)
+    {
+        this.brushPresets.put(slot, this.getLocalCurrent());
+        this.fillCurrent();
+        this.brushPresetsParams.put(slot, this.brushPresetsParamsS.get("current@"));
+        this.saveAllPresets();
+        this.player.sendMessage(ChatColor.AQUA + "Preset saved in slot " + slot);
+    }
+
+    /**
+     * @param slot
+     */
+    public final void savePreset(final String slot)
+    { // string version
+        this.brushPresetsS.put(slot, this.getLocalCurrent());
+        this.fillCurrent();
+        this.brushPresetsParamsS.put(slot, this.brushPresetsParamsS.get("current@"));
+        this.saveAllPresets();
+        this.player.sendMessage(ChatColor.AQUA + "Preset saved in slot " + slot);
+    }
+
+    /**
+     * @param args
+     * @return boolean
+     */
+    public final boolean setBrush(final String[] args)
+    {
+        try
+        {
+            if (args == null || args.length == 0)
+            {
+                this.player.sendMessage(ChatColor.RED + "Invalid input.");
+                return false;
+            }
+            if (this.myBrushes.containsKey(args[0]))
+            {
+                if (this.brushTools.containsKey(this.player.getItemInHand().getType()))
+                {
+                    final BrushTool brushTool = this.brushTools.get(this.player.getItemInHand().getType());
+                    brushTool.setBrush(Brushes.getNewSniperBrushInstance(args[0]));
+                }
+                else
+                {
+                    this.brushPresetsParamsS.put("twoBack@", this.brushPresetsParamsS.get("previous@"));
+                    this.fillPrevious();
+
+                    this.twoBack = this.previous;
+                    this.previous = this.getLocalCurrent();
+                    this.setLocalCurrent(this.myBrushes.get(args[0]));
+                }
+            }
+            else
+            {
+                this.player.sendMessage(ChatColor.LIGHT_PURPLE + "That brush does not exist.");
+                return false;
+            }
+
+            final String[] argumentsParsed = this.parseParams(args);
+
+            if (argumentsParsed.length > 1)
+            {
+                try
+                {
+                    if (this.brushTools.containsKey(this.player.getItemInHand().getType()))
+                    {
+                        final BrushTool brushTool = this.brushTools.get(this.player.getItemInHand().getType());
+                        brushTool.parse(argumentsParsed);
+                    }
+                    else
+                    {
+                        if (this.getLocalCurrent() instanceof Performer)
+                        {
+                            ((Performer) this.getLocalCurrent()).parse(argumentsParsed, this.data);
+                        }
+                        else
+                        {
+                            this.getLocalCurrent().parameters(argumentsParsed, this.data);
+                        }
+                    }
+                    return true;
+                }
+                catch (Exception exception)
+                {
+                    this.player.sendMessage(ChatColor.RED + "Invalid parameters! (Parameter error)");
+                    this.player.sendMessage(ChatColor.DARK_PURPLE + "" + this.fromArgs(argumentsParsed));
+                    this.player.sendMessage(ChatColor.RED + "Is not a valid statement");
+                    this.player.sendMessage(ChatColor.DARK_BLUE + "" + exception.getMessage());
+                    VoxelSniper.getInstance().getLogger().log(Level.SEVERE, "Exception while receiving parameters: (" + this.player.getName() + " " + this.current.getName() + ") par[ " + this.fromArgs(argumentsParsed) + "]", exception);
+                    return false;
+                }
+            }
+            this.info();
+            return true;
+        }
+        catch (final ArrayIndexOutOfBoundsException exception)
+        {
+            this.player.sendMessage(ChatColor.RED + "Invalid input.");
+            exception.printStackTrace();
+            return false;
+        }
+    }
+
+    /**
+     * @param size
+     */
+    public void setBrushSize(final int size)
+    {
+        if (this.brushTools.containsKey(this.player.getItemInHand().getType()))
+        {
+            final BrushTool brushTool = this.brushTools.get(this.player.getItemInHand().getType());
+            SniperBrushSizeChangedEvent event = new SniperBrushSizeChangedEvent(this, brushTool.data.getBrushSize(), size);
+            brushTool.data.setBrushSize(size);
+            Bukkit.getPluginManager().callEvent(event);
+            brushTool.data.getVoxelMessage().size();
+        }
+        else
+        {
+            SniperBrushSizeChangedEvent event = new SniperBrushSizeChangedEvent(this, this.data.getBrushSize(), size);
+            this.data.setBrushSize(size);
+            Bukkit.getPluginManager().callEvent(event);
+            this.voxelMessage.size();
+        }
+    }
+
+    /**
+     * @param centroid
+     */
+    public final void setCentroid(final int centroid)
+    {
+        if (this.brushTools.containsKey(this.player.getItemInHand().getType()))
+        {
+            final BrushTool brushTool = this.brushTools.get(this.player.getItemInHand().getType());
+            brushTool.data.setcCen(centroid);
+            brushTool.data.getVoxelMessage().center();
+        }
+        else
+        {
+            this.data.setcCen(centroid);
+            this.voxelMessage.center();
+        }
+    }
+
+    /**
+     * @param heigth
+     */
+    public void setHeigth(final int heigth)
+    {
+        if (this.brushTools.containsKey(this.player.getItemInHand().getType()))
+        {
+            final BrushTool brushTool = this.brushTools.get(this.player.getItemInHand().getType());
+            brushTool.data.setVoxelHeight(heigth);
+            brushTool.data.getVoxelMessage().height();
+        }
+        else
+        {
+            this.data.setVoxelHeight(heigth);
+            this.voxelMessage.height();
+        }
+    }
+
+    /**
+     * @param args
+     */
+    public final void setPerformer(final String[] args)
+    {
+        final String[] parameters = new String[args.length + 1];
+        parameters[0] = "";
+        System.arraycopy(args, 0, parameters, 1, args.length);
+        if (this.brushTools.containsKey(this.player.getItemInHand().getType()))
+        {
+            final BrushTool brushTool = this.brushTools.get(this.player.getItemInHand().getType());
+            brushTool.setPerformer(parameters);
+        }
+        else
+        {
+            if (this.getLocalCurrent() instanceof Performer)
+            {
+                ((Performer) this.getLocalCurrent()).parse(parameters, this.data);
+            }
+            else
+            {
+                this.voxelMessage.custom(ChatColor.GOLD + "This brush is not a performer brush.");
+            }
+        }
+    }
+
+    /**
+     * @param replace
+     */
+    public void setReplace(final int replace)
+    {
+        if (this.brushTools.containsKey(this.player.getItemInHand().getType()))
+        {
+            final BrushTool brushTool = this.brushTools.get(this.player.getItemInHand().getType());
+            SniperMaterialChangedEvent event = new SniperReplaceMaterialChangedEvent(this, new MaterialData(brushTool.data.getVoxelId(), brushTool.data.getData()), new MaterialData(replace, brushTool.data.getData()));
+            brushTool.data.setReplaceId(replace);
+            Bukkit.getPluginManager().callEvent(event);
+            brushTool.data.getVoxelMessage().replace();
+        }
+        else
+        {
+            SniperMaterialChangedEvent event = new SniperReplaceMaterialChangedEvent(this, new MaterialData(data.getVoxelId(), data.getData()), new MaterialData(replace, data.getData()));
+            this.data.setReplaceId(replace);
+            Bukkit.getPluginManager().callEvent(event);
+            this.voxelMessage.replace();
+        }
+    }
+
+    /**
+     * @param dat
+     */
+    public final void setReplaceData(final byte dat)
+    {
+        if (this.brushTools.containsKey(this.player.getItemInHand().getType()))
+        {
+            final BrushTool brushTool = this.brushTools.get(this.player.getItemInHand().getType());
+            SniperMaterialChangedEvent event = new SniperReplaceMaterialChangedEvent(this, new MaterialData(brushTool.data.getVoxelId(), brushTool.data.getData()), new MaterialData(brushTool.data.getVoxelId(), dat));
+            brushTool.data.setReplaceData(dat);
+            Bukkit.getPluginManager().callEvent(event);
+            brushTool.data.getVoxelMessage().replaceData();
+        }
+        else
+        {
+            SniperMaterialChangedEvent event = new SniperReplaceMaterialChangedEvent(this, new MaterialData(data.getVoxelId(), data.getData()), new MaterialData(data.getVoxelId(), dat));
+            this.data.setReplaceData(dat);
+            Bukkit.getPluginManager().callEvent(event);
+            this.voxelMessage.replaceData();
+        }
+    }
+
+    /**
+     * @param voxel
+     */
+    public void setVoxel(final int voxel)
+    {
+        if (this.brushTools.containsKey(this.player.getItemInHand().getType()))
+        {
+            final BrushTool brushTool = this.brushTools.get(this.player.getItemInHand().getType());
+            SniperMaterialChangedEvent event = new SniperMaterialChangedEvent(this, new MaterialData(brushTool.data.getVoxelId(), brushTool.data.getData()), new MaterialData(voxel, brushTool.data.getData()));
+            brushTool.data.setVoxelId(voxel);
+            Bukkit.getPluginManager().callEvent(event);
+            brushTool.data.getVoxelMessage().voxel();
+        }
+        else
+        {
+            SniperMaterialChangedEvent event = new SniperMaterialChangedEvent(this, new MaterialData(data.getVoxelId(), data.getData()), new MaterialData(voxel, data.getData()));
+            this.data.setVoxelId(voxel);
+            Bukkit.getPluginManager().callEvent(event);
+            this.voxelMessage.voxel();
+        }
+    }
+
+    /**
+     * @param playr
+     * @param action
+     * @param itemInHand
+     * @param clickedBlock
+     * @param clickedFace
+     * @return boolean Success.
+     */
+    public final boolean snipe(final Player playr, final Action action, final Material itemInHand, final Block clickedBlock, final BlockFace clickedFace)
+    {
+        boolean success = false;
+        try
+        {
+            this.player = playr;
+            if (this.brushTools.containsKey(this.player.getItemInHand().getType()))
+            {
+                final BrushTool brushTool = this.brushTools.get(this.player.getItemInHand().getType());
+                success = brushTool.snipe(playr, action, itemInHand, clickedBlock, clickedFace);
+            }
+            else
+            {
+                if (this.player.isSneaking())
+                {
+                    success = this.sneak.perform(action, this.data, itemInHand, clickedBlock, clickedFace);
+                    return success;
+                }
+
+                success = this.getLocalCurrent().perform(action, this.data, itemInHand, clickedBlock, clickedFace);
+            }
+        }
+        catch (Exception exception)
+        {
+            this.player.sendMessage(ChatColor.RED + "An Exception has occured! (Sniping error)");
+            this.player.sendMessage(ChatColor.RED + "" + exception.toString());
+            final StackTraceElement[] stackTrace = exception.getStackTrace();
+            for (final StackTraceElement stackTraceElement : stackTrace)
+            {
+                this.player.sendMessage(ChatColor.DARK_GRAY + stackTraceElement.getClassName() + ChatColor.DARK_GREEN + " : " + ChatColor.DARK_GRAY + stackTraceElement.getLineNumber());
+            }
+            player.sendMessage(ChatColor.RED + "An Exception has been caught while trying to execute snipe. (Details in server log)");
+            VoxelSniper.getInstance().getLogger().log(Level.SEVERE, "Exception while sniping: (" + player.getName() + " " + current.getName() + ")", exception);
+            return false;
+        }
+        return success;
+    }
+
+    /**
+     * @param undo
+     */
+    public final void storeUndo(final Undo undo)
+    {
+        if (Sniper.undoCacheSize <= 0)
+        {
+            return;
+        }
+        if (undo != null && undo.getSize() > 0)
+        {
+            while (this.undoList.size() > Sniper.undoCacheSize)
+            {
+                this.undoList.pop();
+            }
+            this.undoList.add(undo);
+        }
+    }
+
+    /**
+     *
+     */
+    public void toggleLightning()
+    {
+        this.lightning = !this.lightning;
+        this.voxelMessage.toggleLightning();
+    }
+
+    /**
+     *
+     */
+    public final void togglePrintout()
+    {
+        this.printout = !this.printout;
+        this.voxelMessage.togglePrintout();
+    }
+
+    /**
+     *
+     */
+    public final void twoBackBrush()
+    {
+        this.fillCurrent();
+        final IBrush temp = this.getLocalCurrent();
+        final IBrush tempTwo = this.previous;
+        this.setLocalCurrent(this.twoBack);
+        this.previous = temp;
+        this.twoBack = tempTwo;
+
+        this.fillCurrent();
+        this.readTwoBack();
+        this.brushPresetsParamsS.put("twoBack@", this.brushPresetsParamsS.get("previous@"));
+        this.brushPresetsParamsS.put("previous@", this.brushPresetsParamsS.get("current@"));
+        this.fillCurrent();
+
+        this.info();
+    }
+
+    private String fromArgs(final String[] args)
+    {
+        String string = "";
+        for (final String argument : args)
+        {
+            string += argument + " ";
+        }
+        return string;
+    }
+
+    private String[] parseParams(final String[] args)
+    {
+        final boolean[] toRemove = new boolean[args.length];
+        if (args.length > 1)
+        {
+            for (int x = 1; x < args.length; x++)
+            {
+                final String arg = args[x];
+                if (arg.startsWith("-") && arg.length() > 1)
+                {
+                    switch (arg.charAt(1))
+                    {
+
+                        case 'b':
+                            try
+                            {
+                                final int i = Integer.parseInt(arg.substring(2));
+                                this.setBrushSize(i);
+                                toRemove[x] = true;
+                            }
+                            catch (final Exception exception)
+                            {
+                                this.player.sendMessage(ChatColor.RED + args[x] + " is not a valid parameter!");
+                            }
+                            break;
+
+                        case 'r':
+                            try
+                            {
+                                if (arg.length() == 2)
+                                {
+                                    this.setRange(-1);
+                                }
+                                else
+                                {
+                                    this.setRange(Double.parseDouble(arg.substring(2)));
+                                }
+                                toRemove[x] = true;
+                            }
+                            catch (final Exception exception)
+                            {
+                                this.player.sendMessage(ChatColor.RED + args[x] + " is not a valid parameter!");
+                            }
+                            break;
+
+                        case 'l':
+                            this.toggleLightning();
+                            toRemove[x] = true;
+                            break;
+
+                        case 'e':
+                            this.player.chat("/ve " + arg.substring(2));
+                            break;
+                        default:
+                            break;
+                    }
+                }
+            }
+        }
+        int i = 0;
+        for (final boolean b : toRemove)
+        {
+            if (b)
+            {
+                i++;
+            }
+        }
+        if (i == 0)
+        {
+            return args;
+        }
+        final String[] temp = new String[args.length - i];
+        i = 0;
+        for (int x = 0; x < args.length; x++)
+        {
+            if (!toRemove[x])
+            {
+                temp[i++] = args[x];
+            }
+        }
+        return temp;
+    }
+
+    /**
+     * Reads parameters from the current key in the {@link HashMap}.
+     */
+    @SuppressWarnings("unused")
+	private void readCurrent()
+    {
+        final int[] currentP = this.brushPresetsParamsS.get("current@");
+        this.data.setVoxelId(currentP[Sniper.SAVE_ARRAY_VOXEL_ID]);
+        this.data.setReplaceId(currentP[Sniper.SAVE_ARRAY_REPLACE_VOXEL_ID]);
+        this.data.setData((byte) currentP[Sniper.SAVE_ARRAY_DATA_VALUE]);
+        this.data.setBrushSize(currentP[Sniper.SAVE_ARRAY_BRUSH_SIZE]);
+        this.data.setVoxelHeight(currentP[Sniper.SAVE_ARRAY_VOXEL_HEIGHT]);
+        this.data.setcCen(currentP[Sniper.SAVE_ARRAY_CENTROID]);
+        this.data.setReplaceData((byte) currentP[Sniper.SAVE_ARRAY_REPLACE_DATA_VALUE]);
+        this.range = currentP[Sniper.SAVE_ARRAY_RANGE];
+    }
+
+    /**
+     * reads parameters from the previous key in the {@link HashMap}.
+     */
+    private void readPrevious()
+    {
+        final int[] currentP = this.brushPresetsParamsS.get("previous@");
+        this.data.setVoxelId(currentP[Sniper.SAVE_ARRAY_VOXEL_ID]);
+        this.data.setReplaceId(currentP[Sniper.SAVE_ARRAY_REPLACE_VOXEL_ID]);
+        this.data.setData((byte) currentP[Sniper.SAVE_ARRAY_DATA_VALUE]);
+        this.data.setBrushSize(currentP[Sniper.SAVE_ARRAY_BRUSH_SIZE]);
+        this.data.setVoxelHeight(currentP[Sniper.SAVE_ARRAY_VOXEL_HEIGHT]);
+        this.data.setcCen(currentP[Sniper.SAVE_ARRAY_CENTROID]);
+        this.data.setReplaceData((byte) currentP[Sniper.SAVE_ARRAY_REPLACE_DATA_VALUE]);
+        this.range = currentP[Sniper.SAVE_ARRAY_RANGE];
+    }
+
+    private void readTwoBack()
+    {
+        final int[] currentP = this.brushPresetsParamsS.get("twoBack@");
+        this.data.setVoxelId(currentP[Sniper.SAVE_ARRAY_VOXEL_ID]);
+        this.data.setReplaceId(currentP[Sniper.SAVE_ARRAY_REPLACE_VOXEL_ID]);
+        this.data.setData((byte) currentP[Sniper.SAVE_ARRAY_DATA_VALUE]);
+        this.data.setBrushSize(currentP[Sniper.SAVE_ARRAY_BRUSH_SIZE]);
+        this.data.setVoxelHeight(currentP[Sniper.SAVE_ARRAY_VOXEL_HEIGHT]);
+        this.data.setcCen(currentP[Sniper.SAVE_ARRAY_CENTROID]);
+        this.data.setReplaceData((byte) currentP[Sniper.SAVE_ARRAY_REPLACE_DATA_VALUE]);
+        this.range = currentP[Sniper.SAVE_ARRAY_RANGE];
+    }
+
+    /**
+     * Ugly accessor monitor.
+     *
+     * @return {@link Sniper#current}
+     */
+    protected IBrush getLocalCurrent()
+    {
+        return current;
+    }
+
+    /**
+     * Ugly accessor monitor.
+     *
+     * @param current Brush to be set.
+     */
+    protected void setLocalCurrent(IBrush current)
+    {
+        SniperBrushChangedEvent event = new SniperBrushChangedEvent(this, this.current, current);
+        this.current = current;
+        Bukkit.getPluginManager().callEvent(event);
+    }
+}