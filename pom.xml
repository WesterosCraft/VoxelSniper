<project xmlns="http://maven.apache.org/POM/4.0.0" xmlns:xsi="http://www.w3.org/2001/XMLSchema-instance"
         xsi:schemaLocation="http://maven.apache.org/POM/4.0.0 http://maven.apache.org/xsd/maven-4.0.0.xsd">
    <modelVersion>4.0.0</modelVersion>

    <groupId>com.thevoxelbox</groupId>
    <artifactId>VoxelSniper</artifactId>
    <version>5.168.6-SNAPSHOT</version>
    <packaging>jar</packaging>

    <name>VoxelSniper</name>
    <description>World editing from ingame using 3D brushes.</description>
    <url>http://www.voxelwiki.com/minecraft/VoxelSniper</url>

    <scm>
        <url>https://github.com/TVPT/VoxelSniper</url>
        <developerConnection>scm:git:git@github.com:TVPT/VoxelSniper.git</developerConnection>
        <connection>scm:git:git://github.com/TVPT/VoxelSniper.git</connection>
    </scm>

    <properties>
        <project.build.sourceEncoding>UTF-8</project.build.sourceEncoding>
        <project.build.number>UNKNOWN</project.build.number>
        <project.build.version>${project.version}</project.build.version>
<<<<<<< HEAD
        <depversions.bukkit>1.5.1-R0.2</depversions.bukkit>
=======
        <depversions.bukkit>1.6.2-R0.1-SNAPSHOT</depversions.bukkit>
>>>>>>> c6363796
    </properties>

    <profiles>
        <profile>
            <id>jenkins</id>
            <activation>
                <property>
                    <name>env.BUILD_NUMBER</name>
                </property>
            </activation>
            <properties>
                <project.build.number>${env.BUILD_NUMBER}</project.build.number>
                <project.build.version>${project.version}-jnks${project.build.number}</project.build.version>
            </properties>
        </profile>
    </profiles>

    <repositories>
        <repository>
            <id>bukkit-repo</id>
            <url>http://repo.bukkit.org/content/groups/public</url>
        </repository>
        <repository>
            <id>Plugin Metrics</id>
            <url>http://repo.mcstats.org/content/repositories/public</url>
        </repository>
        <repository>
            <id>TVPT-Repo</id>
            <url>http://jenkins.thevoxelbox.com/plugin/repository/everything</url>
        </repository>
    </repositories>

    <dependencies>
        <dependency>
            <groupId>org.bukkit</groupId>
            <artifactId>craftbukkit</artifactId>
            <version>${depversions.bukkit}</version>
        </dependency>
        <dependency>
            <groupId>org.bukkit</groupId>
            <artifactId>bukkit</artifactId>
            <version>${depversions.bukkit}</version>
        </dependency>
        <dependency>
            <groupId>org.mcstats.bukkit</groupId>
            <artifactId>metrics</artifactId>
            <version>R7</version>
        </dependency>
        <dependency>
            <groupId>com.martiansoftware</groupId>
            <artifactId>jsap</artifactId>
            <version>2.1</version>
        </dependency>
    </dependencies>

    <build>
        <resources>
            <resource>
                <directory>src/main/resources</directory>
                <filtering>true</filtering>
            </resource>
        </resources>

        <plugins>
            <plugin>
                <groupId>org.apache.maven.plugins</groupId>
                <artifactId>maven-compiler-plugin</artifactId>
                <version>3.0</version>
                <configuration>
                    <source>1.6</source>
                    <target>1.6</target>
                </configuration>
            </plugin>

            <plugin>
                <groupId>org.apache.maven.plugins</groupId>
                <artifactId>maven-shade-plugin</artifactId>
                <version>1.6</version>
                <executions>
                    <execution>
                        <phase>package</phase>
                        <goals>
                            <goal>shade</goal>
                        </goals>
                        <configuration>
                            <minimizeJar>true</minimizeJar>
                            <artifactSet>
                                <excludes>
                                    <exclude>org.bukkit:craftbukkit</exclude>
                                    <exclude>org.bukkit:bukkit</exclude>
                                    <exclude>junit:junit</exclude>
                                </excludes>
                            </artifactSet>
                            <relocations>
                                <relocation>
                                    <pattern>com.martiansoftware</pattern>
                                    <shadedPattern>com.thevoxelbox.voxelsniper.libs.com.martiansoftware</shadedPattern>
                                </relocation>
                            </relocations>
                        </configuration>
                    </execution>
                </executions>
            </plugin>

            <plugin>
                <executions>
                    <execution>
                        <goals>
                            <goal>checkstyle</goal>
                        </goals>
                        <phase>validate</phase>
                    </execution>
                </executions>
                <groupId>org.apache.maven.plugins</groupId>
                <artifactId>maven-checkstyle-plugin</artifactId>
                <version>2.9.1</version>
                <configuration>
                    <configLocation>checkstyle.xml</configLocation>
                </configuration>
            </plugin>

            <plugin>
                <groupId>org.apache.maven.plugins</groupId>
                <artifactId>maven-release-plugin</artifactId>
                <version>2.3.2</version>
                <configuration>
                    <goals>clean install</goals>
                </configuration>
            </plugin>
        </plugins>

        <pluginManagement>
            <plugins>
                <!-- This plugin's configuration is used to store Eclipse m2e settings
                    only. It has no influence on the Maven build itself. -->
                <plugin>
                    <groupId>org.eclipse.m2e</groupId>
                    <artifactId>lifecycle-mapping</artifactId>
                    <version>1.0.0</version>
                    <configuration>
                        <lifecycleMappingMetadata>
                            <pluginExecutions>
                                <pluginExecution>
                                    <pluginExecutionFilter>
                                        <groupId>org.apache.maven.plugins</groupId>
                                        <artifactId>maven-checkstyle-plugin</artifactId>
                                        <versionRange>[2.9.1,)</versionRange>
                                        <goals>
                                            <goal>checkstyle</goal>
                                        </goals>
                                    </pluginExecutionFilter>
                                    <action>
                                        <ignore/>
                                    </action>
                                </pluginExecution>
                            </pluginExecutions>
                        </lifecycleMappingMetadata>
                    </configuration>
                </plugin>
            </plugins>
        </pluginManagement>
    </build>
</project><|MERGE_RESOLUTION|>--- conflicted
+++ resolved
@@ -21,11 +21,7 @@
         <project.build.sourceEncoding>UTF-8</project.build.sourceEncoding>
         <project.build.number>UNKNOWN</project.build.number>
         <project.build.version>${project.version}</project.build.version>
-<<<<<<< HEAD
-        <depversions.bukkit>1.5.1-R0.2</depversions.bukkit>
-=======
         <depversions.bukkit>1.6.2-R0.1-SNAPSHOT</depversions.bukkit>
->>>>>>> c6363796
     </properties>
 
     <profiles>
